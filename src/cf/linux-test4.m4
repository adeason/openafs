AC_DEFUN([LINUX_EXPORTS_TASKLIST_LOCK], [
  AC_CHECK_LINUX_BUILD([for exported tasklist_lock],
		       [ac_cv_linux_exports_tasklist_lock],
[#include <linux/sched.h>],
[
extern rwlock_t tasklist_lock __attribute__((weak)); 
read_lock(&tasklist_lock);
],
		       [EXPORTED_TASKLIST_LOCK],
		       [define if tasklist_lock exported],
		       [])
])

AC_DEFUN([LINUX_COMPLETION_H_EXISTS], [
  AC_CHECK_LINUX_BUILD([for linux/completion.h],
		       [ac_cv_linux_completion_h_exists],
[#include <linux/version.h>
#include <linux/completion.h>],
[struct completion _c;
#if LINUX_VERSION_CODE <= KERNEL_VERSION(2,4,8)
lose
#endif],
		       [HAVE_LINUX_COMPLETION_H]
		       [Define if your kernel has a usable linux/completion.h],
		       [])
])


AC_DEFUN([LINUX_EXPORTS_INIT_MM], [
  AC_CHECK_LINUX_BUILD([for exported init_mm],
		       [ac_cv_linux_exports_init_mm],
		       [extern struct mm_struct init_mm;],
		       [void *address = &init_mm; printk("%p\n", address);],
		       [EXPORTED_INIT_MM],
		       [define if your kernel exports init_mm],
		       [])
  ])


AC_DEFUN([LINUX_EXPORTS_KALLSYMS_ADDRESS], [
  AC_CHECK_LINUX_BUILD([for exported kallsyms_address_to_symbol],
		       [ac_cv_linux_exports_kallsyms_address],
		       [#include <linux/modversions.h>],
[#ifndef __ver_kallsyms_address_to_symbol
#error kallsyms_address_to_symbol not exported
#endif],
		       [EXPORTED_KALLSYMS_ADDRESS],
		       [define if your linux kernel exports kallsyms address],
		       [])
])


AC_DEFUN([LINUX_EXPORTS_KALLSYMS_SYMBOL], [
  AC_CHECK_LINUX_BUILD([for exported kallsyms_symbol_to_address],
		       [ac_cv_linux_exports_kallsyms_symbol],
		       [#include <linux/modversions.h>],
[#ifndef __ver_kallsyms_symbol_to_address
#error kallsyms_symbol_to_address not exported
#endif],
		       [EXPORTED_KALLSYMS_SYMBOL],
		       [define if your linux kernel exports kallsyms],
		       [])
])


AC_DEFUN([LINUX_EXPORTS_SYS_CALL_TABLE], [
  AC_CHECK_LINUX_BUILD([for exported sys_call_table],
		       [ac_cv_linux_exports_sys_call_table],
		       [#include <linux/modversions.h>],
[#ifndef __ver_sys_call_table
#error sys_call_table not exported
#endif],
		       [EXPORTED_SYS_CALL_TABLE],
		       [define if your linux kernel exports sys_call_table],
		       [])
])


AC_DEFUN([LINUX_EXPORTS_IA32_SYS_CALL_TABLE], [
  AC_CHECK_LINUX_BUILD([for exported ia32_sys_call_table],
		       [ac_cv_linux_exports_ia32_sys_call_table],
		       [#include <linux/modversions.h>],
[#ifndef __ver_ia32_sys_call_table
#error ia32_sys_call_table not exported
#endif],
		       [EXPORTED_IA32_SYS_CALL_TABLE],
		       [define if your linux kernel exports ia32_sys_call_table],
		       [])
])


AC_DEFUN([LINUX_EXPORTS_SYS_CHDIR], [
  AC_CHECK_LINUX_BUILD([for exported sys_chdir],
		       [ac_cv_linux_exports_sys_chdir],
		       [extern asmlinkage long sys_chdir(void) __attribute__((weak));],
		       [void *address = &sys_chdir; printk("%p\n", address);],
		       [EXPORTED_SYS_CHDIR],
		       [define if your linux kernel exports sys_chdir],
		       [])
])


AC_DEFUN([LINUX_EXPORTS_SYS_OPEN], [
  AC_CHECK_LINUX_BUILD([for exported sys_open],
		       [ac_cv_linux_exports_sys_open],
		       [extern asmlinkage long sys_open(void) __attribute__((weak));],
		       [void *address = &sys_open; printk("%p\n", address);],
		       [EXPORTED_SYS_OPEN],
		       [define if your linux kernel exports sys_open],
		       [])
])


AC_DEFUN([LINUX_RECALC_SIGPENDING_ARG_TYPE], [
  AC_CHECK_LINUX_BUILD([for recalc_sigpending arg type],
		       [ac_cv_linux_func_recalc_sigpending_takes_void],
		       [#include <linux/sched.h>],
		       [recalc_sigpending();],
		       [RECALC_SIGPENDING_TAKES_VOID],
		       [define if your recalc_sigpending takes void],
		       [])
])


AC_DEFUN([LINUX_SCHED_STRUCT_TASK_STRUCT_HAS_SIGNAL_RLIM], [
  AC_CHECK_LINUX_BUILD([for signal->rlim in struct task_struct],
		       [ac_cv_linux_sched_struct_task_struct_has_signal_rlim],
		       [#include <linux/sched.h>],
		       [struct task_struct _tsk; printk("%d\n", _tsk.signal->rlim);],
		       [STRUCT_TASK_STRUCT_HAS_SIGNAL_RLIM],
		       [define if your struct task_struct has signal->rlim],
		       [])
])


AC_DEFUN([LINUX_KERNEL_POSIX_LOCK_FILE_WAIT_ARG], [
  AC_CHECK_LINUX_BUILD([for 3rd argument in posix_lock_file found in new kernels],
		       [ac_cv_linux_kernel_posix_lock_file_wait_arg],
		       [#include <linux/fs.h>],
		       [posix_lock_file(0,0,0);],
		       [POSIX_LOCK_FILE_WAIT_ARG],
		       [define if your kernel uses 3 arguments for posix_lock_file],
		       [])
])

AC_DEFUN([LINUX_KERNEL_SOCK_CREATE], [
  AC_CHECK_LINUX_BUILD([for 5th argument in sock_create found in some SELinux kernels],
		       [ac_cv_linux_kernel_sock_create_v],
		       [#include <linux/net.h>],
		       [sock_create(0,0,0,0,0);],
		       [LINUX_KERNEL_SOCK_CREATE_V],
		       [define if your linux kernel uses 5 arguments for sock_create],
		       [])
])


AC_DEFUN([LINUX_INODE_SETATTR_RETURN_TYPE], [
  AC_CHECK_LINUX_BUILD([for inode_setattr return type],
		       [ac_cv_linux_func_inode_setattr_returns_int],
		       [#include <linux/fs.h>],
		       [struct inode _inode;
			struct iattr _iattr;
			int i;
			i = inode_setattr(&_inode, &_iattr);],
		       [INODE_SETATTR_NOT_VOID],
		       [define if your setattr return return non-void],
		       [])
])



AC_DEFUN([LINUX_AOP_WRITEBACK_CONTROL], [
  AC_CHECK_LINUX_BUILD([whether aop.writepage takes a writeback_control],
		       [ac_cv_linux_func_a_writepage_takes_writeback_control],
[#include <linux/fs.h>
#include <linux/mm.h>
#include <linux/writeback.h>],
[struct address_space_operations _aops;
struct page _page;
struct writeback_control _writeback_control;
(void)_aops.writepage(&_page, &_writeback_control);],
		       [AOP_WRITEPAGE_TAKES_WRITEBACK_CONTROL],
		       [define if aops.writepage takes a struct writeback_control],
		       [])
])


AC_DEFUN([LINUX_REFRIGERATOR], [
  AC_CHECK_LINUX_BUILD([whether refrigerator takes PF_FREEZE],
		       [ac_cv_linux_func_refrigerator_takes_pf_freeze],
[#include <linux/sched.h>
#ifdef HAVE_LINUX_FREEZER_H
#include <linux/freezer.h>
#endif],
		       [refrigerator(PF_FREEZE);],
		       [LINUX_REFRIGERATOR_TAKES_PF_FREEZE],
		       [define if your refrigerator takes PF_FREEZE],
		       [])
])


AC_DEFUN([LINUX_IOP_I_CREATE_TAKES_NAMEIDATA], [
  AC_CHECK_LINUX_BUILD([whether inode_operations.create takes a nameidata],
		       [ac_cv_linux_func_i_create_takes_nameidata],
[#include <linux/fs.h>
#include <linux/namei.h>],
[struct inode _inode;
struct dentry _dentry;
struct nameidata _nameidata;
(void)_inode.i_op->create(&_inode, &_dentry, 0, &_nameidata);],

		       [IOP_CREATE_TAKES_NAMEIDATA],
		       [define if your iops.create takes a nameidata argument],
		       [])
])


AC_DEFUN([LINUX_IOP_I_LOOKUP_TAKES_NAMEIDATA], [
  AC_CHECK_LINUX_BUILD([whether inode_operations.lookup takes a nameidata],
		       [ac_cv_linux_func_i_lookup_takes_nameidata],
[#include <linux/fs.h>
#include <linux/namei.h>],
[struct inode _inode;
struct dentry _dentry;
struct nameidata _nameidata;
(void)_inode.i_op->lookup(&_inode, &_dentry, &_nameidata);],
		       [IOP_LOOKUP_TAKES_NAMEIDATA],
		       [define if your iops.lookup takes a nameidata argument],
		       [])
])


AC_DEFUN([LINUX_IOP_I_PERMISSION_TAKES_NAMEIDATA], [
  AC_CHECK_LINUX_BUILD([whether inode_operations.permission takes a nameidata],
		       [ac_cv_linux_func_i_permission_takes_nameidata],
[#include <linux/fs.h>
#include <linux/namei.h>],
[struct inode _inode;
struct nameidata _nameidata;
(void)_inode.i_op->permission(&_inode, 0, &_nameidata);],
		       [IOP_PERMISSION_TAKES_NAMEIDATA],
		       [define if your iops.permission takes a nameidata argument],
		       [-Werror])
])


AC_DEFUN([LINUX_IOP_I_PERMISSION_TAKES_FLAGS], [
  AC_CHECK_LINUX_BUILD([whether inode_operations.permission takes flags],
			[ac_cv_linux_func_i_permission_takes_flags],
			[#include <linux/fs.h>],
			[struct inode _inode = {0};
			unsigned int flags = 0;
			(void)_inode.i_op->permission(&_inode, 0, flags);],
		       [IOP_PERMISSION_TAKES_FLAGS],
		       [define if your iops.permission takes a flags argument],
		       [-Werror])
])


AC_DEFUN([LINUX_IOP_I_PUT_LINK_TAKES_COOKIE], [
  AC_CHECK_LINUX_BUILD([whether inode_operations.put_link takes an opaque cookie],
		       [ac_cv_linux_func_i_put_link_takes_cookie],
[#include <linux/fs.h>
#include <linux/namei.h>],
[struct inode _inode;
struct dentry _dentry;
struct nameidata _nameidata;
void *cookie;
(void)_inode.i_op->put_link(&_dentry, &_nameidata, cookie);],
		       [IOP_PUT_LINK_TAKES_COOKIE],
		       [define if your iops.put_link takes a cookie],
		       [])
])


AC_DEFUN([LINUX_DOP_D_REVALIDATE_TAKES_NAMEIDATA], [
  AC_CHECK_LINUX_BUILD([whether dentry_operations.d_revalidate takes a nameidata],
		       [ac_cv_linux_func_d_revalidate_takes_nameidata],
[#include <linux/fs.h>
#include <linux/namei.h>],
[struct dentry _dentry;
struct nameidata _nameidata;
(void)_dentry.d_op->d_revalidate(&_dentry, &_nameidata);],
		       [DOP_REVALIDATE_TAKES_NAMEIDATA],
		       [define if your dops.d_revalidate takes a nameidata argument],
		       [])
])


AC_DEFUN([LINUX_GET_SB_HAS_STRUCT_VFSMOUNT], [
  AC_CHECK_LINUX_BUILD([for struct vfsmount * in get_sb_nodev()],
		       [ac_cv_linux_get_sb_has_struct_vfsmount],
		       [#include <linux/fs.h>],
		       [get_sb_nodev(0,0,0,0,0);],
		       [GET_SB_HAS_STRUCT_VFSMOUNT],
		       [define if your get_sb_nodev needs a struct vfsmount argument],
		       [])
])


AC_DEFUN([LINUX_STATFS_TAKES_DENTRY], [
  AC_CHECK_LINUX_BUILD([for dentry in statfs],
		       [ac_cv_linux_statfs_takes_dentry],
[#include <linux/fs.h>
#include <linux/statfs.h>],
[extern int simple_statfs(struct dentry *, struct kstatfs *);],
		       [STATFS_TAKES_DENTRY],
		       [define if your statfs takes a dentry argument],
		       [])
])


AC_DEFUN([LINUX_LINUX_KEYRING_SUPPORT], [
  AC_CHECK_LINUX_BUILD([for linux kernel keyring support],
		       [ac_cv_linux_keyring_support],
[#include <linux/rwsem.h>
#ifdef HAVE_LINUX_KEY_TYPE_H
#include <linux/key-type.h>
#endif
#include <linux/key.h>
#include <linux/keyctl.h>],
[#ifdef CONFIG_KEYS
request_key(NULL, NULL, NULL);
#if !defined(KEY_POS_VIEW) || !defined(KEY_POS_SEARCH) || !defined(KEY_POS_SETATTR) 
#error "Your linux/key.h does not contain KEY_POS_VIEW or KEY_POS_SEARCH or KEY_POS_SETATTR"
#endif
#else
#error rebuild your kernel with CONFIG_KEYS
#endif],
		       [LINUX_KEYRING_SUPPORT],
		       [define if your kernel has keyring support],
		       [])
])


AC_DEFUN([LINUX_KEY_ALLOC_NEEDS_STRUCT_TASK], [
  AC_CHECK_LINUX_BUILD([if key_alloc() takes a struct task *],
			[ac_cv_key_alloc_needs_struct_task],
			[#include <linux/rwsem.h>
			#include <linux/key.h> ],
			[struct task_struct *t=NULL;
			(void) key_alloc(NULL, NULL, 0, 0, t, 0, 0);],
			[KEY_ALLOC_NEEDS_STRUCT_TASK],
			[define if key_alloc takes a struct task *],
			[-Werror -Wno-pointer-arith])
])


AC_DEFUN([LINUX_KEY_ALLOC_NEEDS_CRED], [
  AC_CHECK_LINUX_BUILD([if key_alloc() takes credentials],
			[ac_cv_key_alloc_needs_cred],
			[#include <linux/rwsem.h>
			#include <linux/key.h>],
			[struct cred *c = NULL;
			(void) key_alloc(NULL, NULL, 0, 0, c, 0, 0);],
			[KEY_ALLOC_NEEDS_CRED],
			[define if key_alloc takes credentials],
			[-Werror -Wno-pointer-arith])
])


AC_DEFUN([LINUX_INIT_WORK_HAS_DATA], [
  AC_CHECK_LINUX_BUILD([whether INIT_WORK has a _data argument],
		       [ac_cv_linux_init_work_has_data],
[#include <linux/kernel.h>
#include <linux/workqueue.h>],
[ 
void f(struct work_struct *w) {}
struct work_struct *w;
int *i;
INIT_WORK(w,f,i);],
		       [INIT_WORK_HAS_DATA],
		       [define if INIT_WORK takes a data (3rd) argument],
		       [])
])


AC_DEFUN([LINUX_REGISTER_SYSCTL_TABLE_NOFLAG], [
  AC_CHECK_LINUX_BUILD([whether register_sysctl_table has an insert_at_head argument],
		       [ac_cv_linux_register_sysctl_table_noflag],
		       [#include <linux/sysctl.h>],
		       [ctl_table *t; register_sysctl_table (t);],
		       [REGISTER_SYSCTL_TABLE_NOFLAG],
		       [define if register_sysctl_table has no insert_at head flag],
		       [])
])


AC_DEFUN([LINUX_FOP_F_FLUSH_TAKES_FL_OWNER_T], [
  AC_CHECK_LINUX_BUILD([whether file_operations.flush takes a fl_owner_t],
		       [ac_cv_linux_func_f_flush_takes_fl_owner_t],
		       [#include <linux/fs.h>],
[struct inode _inode;
struct file _file;
fl_owner_t id;
(void)_inode.i_fop->flush(&_file, &id);],
		       [FOP_FLUSH_TAKES_FL_OWNER_T],
		       [define if your fops.flush takes an fl_owner_t argument],
		       [])
])


AC_DEFUN([LINUX_FOP_F_FSYNC_TAKES_DENTRY], [
  AC_CHECK_LINUX_BUILD([whether file_operations.fsync takes a dentry argument],
		       [ac_cv_linux_func_f_fsync_takes_dentry],
		       [#include <linux/fs.h>],
[struct inode _inode;
struct file _file;
struct dentry _d;
(void)_inode.i_fop->fsync(&_file, &_d, 0);],
		       [FOP_FSYNC_TAKES_DENTRY],
		       [define if your fops.fsync takes an dentry argument],
		       [])
])


int (*fsync) (struct file *, loff_t start, loff_t end, int datasync);

AC_DEFUN([LINUX_FOP_F_FSYNC_TAKES_RANGE], [
  AC_CHECK_LINUX_BUILD([whether file_operations.fsync takes a range],
		       [ac_cv_linux_func_f_fsync_takes_range],
		       [#include <linux/fs.h>],
[struct inode _inode;
struct file _file;
loff_t start, end;
(void)_inode.i_fop->fsync(&_file, start, end, 0);],
		       [FOP_FSYNC_TAKES_RANGE],
		       [define if your fops.fsync takes range arguments],
		       [])
])


AC_DEFUN([LINUX_HAVE_KMEM_CACHE_T], [
  AC_CHECK_LINUX_BUILD([whether kmem_cache_t exists],
		       [ac_cv_linux_have_kmem_cache_t],
		       [#include <linux/slab.h>],
		       [kmem_cache_t *k;],
		       [HAVE_KMEM_CACHE_T],
		       [define if kmem_cache_t exists],
		       [])
])


AC_DEFUN([LINUX_KMEM_CACHE_CREATE_TAKES_DTOR], [
  AC_CHECK_LINUX_BUILD([whether kmem_cache_create takes a destructor argument],
		       [ac_cv_linux_kmem_cache_create_takes_dtor],
		       [#include <linux/slab.h>],
		       [kmem_cache_create(NULL, 0, 0, 0, NULL, NULL);],
		       [KMEM_CACHE_TAKES_DTOR],
		       [define if kmem_cache_create takes a destructor argument],
		       [])
])


AC_DEFUN([LINUX_KMEM_CACHE_CREATE_CTOR_TAKES_VOID],[
  AC_CHECK_LINUX_BUILD([whether kmem_cache_create constructor takes a void pointer],
			[ac_cv_linux_kmem_cache_create_ctor_takes_void],
			[#include <linux/slab.h>],
			[void _ctor(void *v) { }; kmem_cache_create(NULL, 0, 0, 0, _ctor);],
			[KMEM_CACHE_CTOR_TAKES_VOID],
			[define if kmem_cache_create constructor takes a single void ptr],
			[-Werror])
])


dnl This function checks not just the existence of the splice functions,
dnl but also that the signature matches (they gained an extra argument
dnl around 2.6.17)
AC_DEFUN([LINUX_FS_STRUCT_FOP_HAS_SPLICE], [
  AC_CHECK_LINUX_BUILD([for splice_write and splice_read in struct file_operations],
		       [ac_cv_linux_fs_struct_fop_has_splice],
		       [#include <linux/fs.h>],
		       [struct file_operations _fop;
			_fop.splice_write(NULL, NULL, NULL, 0, 0);
			_fop.splice_read(NULL, NULL, NULL, 0, 0);],
		       [STRUCT_FILE_OPERATIONS_HAS_SPLICE],
		       [define if struct file_operations has splice functions],
		       [])
])


AC_DEFUN([LINUX_KMEM_CACHE_INIT], [
  AC_CHECK_LINUX_BUILD([for new kmem_cache init function parameters],
		       [ac_cv_linux_kmem_cache_init],
		       [#include <linux/slab.h>],
		       [extern struct kmem_cache *
			kmem_cache_create(const char *, size_t, size_t,
					  unsigned long,
					  void (*)(struct kmem_cache *, void *));
			return;],
		       [KMEM_CACHE_INIT],
		       [define for new kmem_cache init function parameters],
		       [])
])


AC_DEFUN([LINUX_EXPORTS_PROC_ROOT_FS], [
  AC_CHECK_LINUX_BUILD([if proc_root_fs is defined and exported],
		       [ac_cv_linux_exports_proc_root_fs],
		       [#include <linux/proc_fs.h>],
		       [struct proc_dir_entry *p = proc_root_fs;],
		       [EXPORTED_PROC_ROOT_FS],
		       [define if proc_root_fs is exported],
		       [])
])


AC_DEFUN([LINUX_D_PATH_TAKES_STRUCT_PATH], [
  AC_CHECK_LINUX_BUILD([if d_path() takes a struct path argument],
		       [ac_cv_linux_d_path_takes_struct_path],
		       [#include <linux/fs.h>],
		       [struct path *p; d_path(p, NULL, 0);],
		       [D_PATH_TAKES_STRUCT_PATH],
		       [define if d_path() takes a struct path argument],
		       [])
])


AC_DEFUN([LINUX_NEW_EXPORT_OPS], [
  AC_CHECK_LINUX_BUILD([if kernel uses new export ops],
		       [ac_cv_linux_new_export_ops],
		       [#include <linux/exportfs.h>],
		       [struct export_operations _eops;
			_eops.fh_to_parent(NULL, NULL, 0, 0);],
		       [NEW_EXPORT_OPS],
		       [define if kernel uses new export ops],
		       [])
])


AC_DEFUN([LINUX_POSIX_TEST_LOCK_RETURNS_CONFLICT], [
  AC_CHECK_LINUX_BUILD([if posix_test_lock returns a struct file_lock],
		       [ac_cv_linux_posix_test_lock_returns_conflict],
		       [#include <linux/fs.h>],
		       [struct file_lock *lock;
			struct file * file;
			lock = posix_test_lock(file, lock);],
		       [POSIX_TEST_LOCK_RETURNS_CONFLICT],
		       [define if posix_test_lock returns the conflicting lock],
		       [])
])


AC_DEFUN([LINUX_POSIX_TEST_LOCK_CONFLICT_ARG], [
  AC_CHECK_LINUX_BUILD([if posix_test_lock takes a conflict argument],
		       [ac_cv_linux_posix_test_lock_conflict_arg],
		       [#include <linux/fs.h>],
		       [struct file_lock *lock;
			struct file *file;
			posix_test_lock(file, lock, lock);],
		       [POSIX_TEST_LOCK_CONFLICT_ARG],
		       [define if posix_test_lock takes a conflict argument],
		       [])
])


AC_DEFUN([LINUX_EXPORTS_KEY_TYPE_KEYRING], [
  AC_CHECK_LINUX_BUILD([for exported key_type_keyring],
		       [ac_cv_linux_exports_key_type_keyring],
[
#ifdef HAVE_LINUX_KEY_TYPE_H
#include <linux/key-type.h>
#endif
#include <linux/key.h>
],
		       [printk("%s", key_type_keyring.name);],
		       [EXPORTED_KEY_TYPE_KEYRING],
		       [define if key_type_keyring is exported],
		       [])
])


AC_DEFUN([LINUX_KEYS_HAVE_SESSION_TO_PARENT], [
  AC_CHECK_LINUX_BUILD([for KEYCTL_SESSION_TO_PARENT],
		       [ac_cv_linux_have_session_to_parent],
		       [#include <linux/keyctl.h>],
		       [int i = KEYCTL_SESSION_TO_PARENT;],
		       [HAVE_SESSION_TO_PARENT],
		       [define if keyctl has the KEYCTL_SESSION_TO_PARENT function])
])


AC_DEFUN([LINUX_HAVE_TRY_TO_FREEZE], [
  AC_CHECK_LINUX_BUILD([for try_to_freeze],
		       [ac_cv_linux_have_try_to_freeze],
[#include <linux/sched.h>
#ifdef HAVE_LINUX_FREEZER_H
#include <linux/freezer.h>
#endif],
[#ifdef LINUX_REFRIGERATOR_TAKES_PF_FREEZE
   try_to_freeze(PF_FREEZE);
#else
   try_to_freeze();
#endif],
		       [HAVE_TRY_TO_FREEZE],
                       [define if your kernel has the try_to_freeze function],
                       [])
])


AC_DEFUN([LINUX_HAVE_DCACHE_LOCK], [
  AC_CHECK_LINUX_BUILD([for dcache_lock],
			[ac_cv_linux_have_dcache_lock],
			[#include <linux/fs.h> ],
			[printk("%p", &dcache_lock);],
			[HAVE_DCACHE_LOCK],
			[define if dcache_lock exists],
			[])
])


AC_DEFUN([LINUX_D_COUNT_IS_INT], [
  AC_CHECK_LINUX_BUILD([if dentry->d_count is an int],
			[ac_cv_linux_d_count_int],
			[#include <linux/fs.h> ],
			[struct dentry _d;
			dget(&_d);
			_d.d_count = 1;],
			[D_COUNT_INT],
			[define if dentry->d_count is an int],
			[-Werror])
])


AC_DEFUN([LINUX_DOP_D_DELETE_TAKES_CONST], [
  AC_CHECK_LINUX_BUILD([whether dentry.d_op->d_delete takes a const argument],
			[ac_cv_linux_dop_d_delete_takes_const],
			[#include <linux/fs.h>
			#include <linux/dcache.h>],
			[struct dentry_operations _d_ops;
			int _d_del(const struct dentry *de) {return 0;};
			_d_ops.d_delete = _d_del;],
			[DOP_D_DELETE_TAKES_CONST],
			[define if dentry.d_op->d_delete takes a const argument],
			[-Werror])
])


AC_DEFUN([LINUX_IOP_MKDIR_TAKES_UMODE_T], [
  AC_CHECK_LINUX_BUILD([whether inode.i_op->mkdir takes a umode_t argument],
			[ac_cv_linux_iop_mkdir_takes_umode_t],
			[#include <linux/fs.h>],
			[struct inode_operations _i_ops;
			int _mkdir(struct inode *i, struct dentry *d, umode_t m) {return 0;};
			_i_ops.mkdir = _mkdir;],
			[IOP_MKDIR_TAKES_UMODE_T],
			[define if inode.i_op->mkdir takes a umode_t argument],
			[-Werror])
])


AC_DEFUN([LINUX_IOP_CREATE_TAKES_UMODE_T], [
  AC_CHECK_LINUX_BUILD([whether inode.i_op->create takes a umode_t argument],
			[ac_cv_linux_iop_create_takes_umode_t],
			[#include <linux/fs.h>],
			[struct inode_operations _i_ops;
			int _create(struct inode *i, struct dentry *d, umode_t m, struct nameidata *n)
				{return 0;};
			_i_ops.create = _create;],
			[IOP_CREATE_TAKES_UMODE_T],
			[define if inode.i_op->create takes a umode_t argument],
			[-Werror])
<<<<<<< HEAD
=======
])


AC_DEFUN([LINUX_EXPORT_OP_ENCODE_FH_TAKES_INODES], [
  AC_CHECK_LINUX_BUILD([whether export operation encode_fh takes inode arguments],
			[ac_cv_linux_export_op_encode_fh__takes_inodes],
			[#include <linux/exportfs.h>],
			[struct export_operations _exp_ops;
			int _encode_fh(struct inode *i, __u32 *fh, int *len, struct inode *p)
				{return 0;};
			_exp_ops.encode_fh = _encode_fh;],
			[EXPORT_OP_ENCODE_FH_TAKES_INODES],
			[define if encode_fh export op takes inode arguments],
			[-Werror])
])


AC_DEFUN([LINUX_KMAP_ATOMIC_TAKES_NO_KM_TYPE], [
  AC_CHECK_LINUX_BUILD([whether kmap_atomic takes no km_type argument],
			[ac_cv_linux_kma_atomic_takes_no_km_type],
			[#include <linux/highmem.h>],
			[struct page *p = NULL;
			kmap_atomic(p);],
			[KMAP_ATOMIC_TAKES_NO_KM_TYPE],
			[define if kmap_atomic takes no km_type argument],
			[-Werror])
])


AC_DEFUN([LINUX_DENTRY_OPEN_TAKES_PATH], [
  AC_CHECK_LINUX_BUILD([whether dentry_open takes a path argument],
			[ac_cv_linux_dentry_open_takes_path],
			[#include <linux/fs.h>],
			[struct path p;
			dentry_open(&p, 0, NULL);],
			[DENTRY_OPEN_TAKES_PATH],
			[define if dentry_open takes a path argument],
			[-Werror])
])


AC_DEFUN([LINUX_D_ALIAS_IS_HLIST], [
  AC_CHECK_LINUX_BUILD([whether dentry->d_alias is an hlist],
			[ac_cv_linux_d_alias_is_hlist],
			[#include <linux/fs.h>],
			[struct dentry *d = NULL;
			struct hlist_node *hn = NULL;
			d->d_alias = *hn;],
			[D_ALIAS_IS_HLIST],
			[define if dentry->d_alias is an hlist],
			[])
])


AC_DEFUN([LINUX_IOP_I_CREATE_TAKES_BOOL], [
  AC_CHECK_LINUX_BUILD([whether inode_operations.create takes a bool],
			[ac_cv_linux_func_i_create_takes_bool],
			[#include <linux/fs.h>
			#include <linux/namei.h>],
			[struct inode _inode = {};
			struct dentry _dentry;
			bool b = true;
			(void)_inode.i_op->create(&_inode, &_dentry, 0, b);],
		       [IOP_CREATE_TAKES_BOOL],
		       [define if your iops.create takes a bool argument],
		       [-Werror])
])


AC_DEFUN([LINUX_DOP_D_REVALIDATE_TAKES_UNSIGNED], [
  AC_CHECK_LINUX_BUILD([whether dentry_operations.d_revalidate takes an unsigned int],
			[ac_cv_linux_func_d_revalidate_takes_unsigned],
			[#include <linux/fs.h>
			#include <linux/namei.h>],
			[struct dentry_operations dops;
			int reval(struct dentry *d, unsigned int i) { return 0; };
			dops.d_revalidate = reval;],
		       [DOP_REVALIDATE_TAKES_UNSIGNED],
		       [define if your dops.d_revalidate takes an unsigned int argument],
		       [-Werror])
])


AC_DEFUN([LINUX_IOP_LOOKUP_TAKES_UNSIGNED], [
  AC_CHECK_LINUX_BUILD([whether inode operation lookup takes an unsigned int],
			[ac_cv_linux_func_lookup_takes_unsigned],
			[#include <linux/fs.h>
			#include <linux/namei.h>],
			[struct inode_operations iops;
			struct dentry *look(struct inode *i, struct dentry *d, unsigned int j) { return NULL; };
			iops.lookup = look;],
		       [IOP_LOOKUP_TAKES_UNSIGNED],
		       [define if your iops.lookup takes an unsigned int argument],
		       [-Werror])
>>>>>>> ed0886ca
])<|MERGE_RESOLUTION|>--- conflicted
+++ resolved
@@ -660,8 +660,6 @@
 			[IOP_CREATE_TAKES_UMODE_T],
 			[define if inode.i_op->create takes a umode_t argument],
 			[-Werror])
-<<<<<<< HEAD
-=======
 ])
 
 
@@ -756,5 +754,4 @@
 		       [IOP_LOOKUP_TAKES_UNSIGNED],
 		       [define if your iops.lookup takes an unsigned int argument],
 		       [-Werror])
->>>>>>> ed0886ca
 ])