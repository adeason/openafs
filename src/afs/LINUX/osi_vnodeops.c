/*
 * Copyright 2000, International Business Machines Corporation and others.
 * All Rights Reserved.
 * 
 * This software has been released under the terms of the IBM Public
 * License.  For details, see the LICENSE file in the top-level source
 * directory or online at http://www.openafs.org/dl/license10.html
 */

/*
 * Linux specific vnodeops. Also includes the glue routines required to call
 * AFS vnodeops.
 *
 * So far the only truly scary part is that Linux relies on the inode cache
 * to be up to date. Don't you dare break a callback and expect an fstat
 * to give you meaningful information. This appears to be fixed in the 2.1
 * development kernels. As it is we can fix this now by intercepting the 
 * stat calls.
 */

#include <afsconfig.h>
#include "afs/param.h"


#include "afs/sysincludes.h"
#include "afsincludes.h"
#include "afs/afs_stats.h"
#include <linux/mm.h>
#ifdef HAVE_MM_INLINE_H
#include <linux/mm_inline.h>
#endif
#include <linux/pagemap.h>
#include <linux/writeback.h>
#include <linux/pagevec.h>
#include "afs/lock.h"
#include "afs/afs_bypasscache.h"

#include "osi_compat.h"
#include "osi_pagecopy.h"

#ifndef HAVE_LINUX_PAGEVEC_LRU_ADD_FILE
#define __pagevec_lru_add_file __pagevec_lru_add
#endif

#ifndef MAX_ERRNO
#define MAX_ERRNO 1000L
#endif

extern struct backing_dev_info *afs_backing_dev_info;

extern struct vcache *afs_globalVp;

/* This function converts a positive error code from AFS into a negative
 * code suitable for passing into the Linux VFS layer. It checks that the
 * error code is within the permissable bounds for the ERR_PTR mechanism.
 *
 * _All_ error codes which come from the AFS layer should be passed through
 * this function before being returned to the kernel.
 */

static inline int
afs_convert_code(int code) {
    if ((code >= 0) && (code <= MAX_ERRNO))
	return -code;
    else
	return -EIO;
}

/* Linux doesn't require a credp for many functions, and crref is an expensive
 * operation. This helper function avoids obtaining it for VerifyVCache calls
 */

static inline int
afs_linux_VerifyVCache(struct vcache *avc, cred_t **retcred) {
    cred_t *credp = NULL;
    struct vrequest treq;
    int code;

    if (avc->f.states & CStatd) {
        if (retcred)
            *retcred = NULL;
	return 0;
    }

    credp = crref();

    code = afs_InitReq(&treq, credp);
    if (code == 0)
        code = afs_VerifyVCache2(avc, &treq);

    if (retcred != NULL)
        *retcred = credp;
    else
        crfree(credp);

    return afs_convert_code(code);
}

static ssize_t
afs_linux_read(struct file *fp, char *buf, size_t count, loff_t * offp)
{
    ssize_t code = 0;
    struct vcache *vcp = VTOAFS(fp->f_dentry->d_inode);

    AFS_GLOCK();
    afs_Trace4(afs_iclSetp, CM_TRACE_READOP, ICL_TYPE_POINTER, vcp,
	       ICL_TYPE_OFFSET, offp, ICL_TYPE_INT32, count, ICL_TYPE_INT32,
	       99999);
    code = afs_linux_VerifyVCache(vcp, NULL);

    if (code == 0) {
	/* Linux's FlushPages implementation doesn't ever use credp,
	 * so we optimise by not using it */
	osi_FlushPages(vcp, NULL);	/* ensure stale pages are gone */
	AFS_GUNLOCK();
	code = do_sync_read(fp, buf, count, offp);
	AFS_GLOCK();
    }

    afs_Trace4(afs_iclSetp, CM_TRACE_READOP, ICL_TYPE_POINTER, vcp,
	       ICL_TYPE_OFFSET, offp, ICL_TYPE_INT32, count, ICL_TYPE_INT32,
	       code);
    AFS_GUNLOCK();
    return code;
}


/* Now we have integrated VM for writes as well as reads. generic_file_write
 * also takes care of re-positioning the pointer if file is open in append
 * mode. Call fake open/close to ensure we do writes of core dumps.
 */
static ssize_t
afs_linux_write(struct file *fp, const char *buf, size_t count, loff_t * offp)
{
    ssize_t code = 0;
    struct vcache *vcp = VTOAFS(fp->f_dentry->d_inode);
    cred_t *credp;

    AFS_GLOCK();

    afs_Trace4(afs_iclSetp, CM_TRACE_WRITEOP, ICL_TYPE_POINTER, vcp,
	       ICL_TYPE_OFFSET, offp, ICL_TYPE_INT32, count, ICL_TYPE_INT32,
	       (fp->f_flags & O_APPEND) ? 99998 : 99999);

    code = afs_linux_VerifyVCache(vcp, &credp);

    ObtainWriteLock(&vcp->lock, 529);
    afs_FakeOpen(vcp);
    ReleaseWriteLock(&vcp->lock);
    if (code == 0) {
	    AFS_GUNLOCK();
	    code = do_sync_write(fp, buf, count, offp);
	    AFS_GLOCK();
    }

    ObtainWriteLock(&vcp->lock, 530);

    if (vcp->execsOrWriters == 1 && !credp)
      credp = crref();

    afs_FakeClose(vcp, credp);
    ReleaseWriteLock(&vcp->lock);

    afs_Trace4(afs_iclSetp, CM_TRACE_WRITEOP, ICL_TYPE_POINTER, vcp,
	       ICL_TYPE_OFFSET, offp, ICL_TYPE_INT32, count, ICL_TYPE_INT32,
	       code);

    if (credp)
      crfree(credp);
    AFS_GUNLOCK();
    return code;
}

extern int BlobScan(struct dcache * afile, afs_int32 ablob);

/* This is a complete rewrite of afs_readdir, since we can make use of
 * filldir instead of afs_readdir_move. Note that changes to vcache/dcache
 * handling and use of bulkstats will need to be reflected here as well.
 */
static int
afs_linux_readdir(struct file *fp, void *dirbuf, filldir_t filldir)
{
    struct vcache *avc = VTOAFS(FILE_INODE(fp));
    struct vrequest treq;
    struct dcache *tdc;
    int code;
    int offset;
    int dirpos;
    struct DirEntry *de;
    ino_t ino;
    int len;
    afs_size_t origOffset, tlen;
    cred_t *credp = crref();
    struct afs_fakestat_state fakestat;

    AFS_GLOCK();
    AFS_STATCNT(afs_readdir);

    code = afs_convert_code(afs_InitReq(&treq, credp));
    crfree(credp);
    if (code)
	goto out1;

    afs_InitFakeStat(&fakestat);
    code = afs_convert_code(afs_EvalFakeStat(&avc, &fakestat, &treq));
    if (code)
	goto out;

    /* update the cache entry */
  tagain:
    code = afs_convert_code(afs_VerifyVCache2(avc, &treq));
    if (code)
	goto out;

    /* get a reference to the entire directory */
    tdc = afs_GetDCache(avc, (afs_size_t) 0, &treq, &origOffset, &tlen, 1);
    len = tlen;
    if (!tdc) {
	code = -ENOENT;
	goto out;
    }
    ObtainWriteLock(&avc->lock, 811);
    ObtainReadLock(&tdc->lock);
    /*
     * Make sure that the data in the cache is current. There are two
     * cases we need to worry about:
     * 1. The cache data is being fetched by another process.
     * 2. The cache data is no longer valid
     */
    while ((avc->f.states & CStatd)
	   && (tdc->dflags & DFFetching)
	   && hsame(avc->f.m.DataVersion, tdc->f.versionNo)) {
	ReleaseReadLock(&tdc->lock);
	ReleaseWriteLock(&avc->lock);
	afs_osi_Sleep(&tdc->validPos);
	ObtainWriteLock(&avc->lock, 812);
	ObtainReadLock(&tdc->lock);
    }
    if (!(avc->f.states & CStatd)
	|| !hsame(avc->f.m.DataVersion, tdc->f.versionNo)) {
	ReleaseReadLock(&tdc->lock);
	ReleaseWriteLock(&avc->lock);
	afs_PutDCache(tdc);
	goto tagain;
    }

    /* Set the readdir-in-progress flag, and downgrade the lock
     * to shared so others will be able to acquire a read lock.
     */
    avc->f.states |= CReadDir;
    avc->dcreaddir = tdc;
    avc->readdir_pid = MyPidxx2Pid(MyPidxx);
    ConvertWToSLock(&avc->lock);

    /* Fill in until we get an error or we're done. This implementation
     * takes an offset in units of blobs, rather than bytes.
     */
    code = 0;
    offset = (int) fp->f_pos;
    while (1) {
	dirpos = BlobScan(tdc, offset);
	if (!dirpos)
	    break;

	code = afs_dir_GetVerifiedBlob(tdc, dirpos, &de);
	if (code) {
	    afs_warn("Corrupt directory (inode %lx, dirpos %d)",
		     (unsigned long)&tdc->f.inode, dirpos);
	    ReleaseSharedLock(&avc->lock);
	    afs_PutDCache(tdc);
	    code = -ENOENT;
	    goto out;
        }

	ino = afs_calc_inum(avc->f.fid.Cell, avc->f.fid.Fid.Volume,
	                    ntohl(de->fid.vnode));
	len = strlen(de->name);

	/* filldir returns -EINVAL when the buffer is full. */
	{
	    unsigned int type = DT_UNKNOWN;
	    struct VenusFid afid;
	    struct vcache *tvc;
	    int vtype;
	    afid.Cell = avc->f.fid.Cell;
	    afid.Fid.Volume = avc->f.fid.Fid.Volume;
	    afid.Fid.Vnode = ntohl(de->fid.vnode);
	    afid.Fid.Unique = ntohl(de->fid.vunique);
	    if ((avc->f.states & CForeign) == 0 && (ntohl(de->fid.vnode) & 1)) {
		type = DT_DIR;
	    } else if ((tvc = afs_FindVCache(&afid, 0, 0))) {
		if (tvc->mvstat) {
		    type = DT_DIR;
		} else if (((tvc->f.states) & (CStatd | CTruth))) {
		    /* CTruth will be set if the object has
		     *ever* been statd */
		    vtype = vType(tvc);
		    if (vtype == VDIR)
			type = DT_DIR;
		    else if (vtype == VREG)
			type = DT_REG;
		    /* Don't do this until we're sure it can't be a mtpt */
		    /* else if (vtype == VLNK)
		     * type=DT_LNK; */
		    /* what other types does AFS support? */
		}
		/* clean up from afs_FindVCache */
		afs_PutVCache(tvc);
	    }
	    /* 
	     * If this is NFS readdirplus, then the filler is going to
	     * call getattr on this inode, which will deadlock if we're
	     * holding the GLOCK.
	     */
	    AFS_GUNLOCK();
	    code = (*filldir) (dirbuf, de->name, len, offset, ino, type);
	    AFS_GLOCK();
	}
	DRelease(de, 0);
	if (code)
	    break;
	offset = dirpos + 1 + ((len + 16) >> 5);
    }
    /* If filldir didn't fill in the last one this is still pointing to that
     * last attempt.
     */
    fp->f_pos = (loff_t) offset;

    ReleaseReadLock(&tdc->lock);
    afs_PutDCache(tdc);
    UpgradeSToWLock(&avc->lock, 813);
    avc->f.states &= ~CReadDir;
    avc->dcreaddir = 0;
    avc->readdir_pid = 0;
    ReleaseSharedLock(&avc->lock);
    code = 0;

out:
    afs_PutFakeStat(&fakestat);
out1:
    AFS_GUNLOCK();
    return code;
}


/* in afs_pioctl.c */
extern int afs_xioctl(struct inode *ip, struct file *fp, unsigned int com,
		      unsigned long arg);

#if defined(HAVE_UNLOCKED_IOCTL) || defined(HAVE_COMPAT_IOCTL)
static long afs_unlocked_xioctl(struct file *fp, unsigned int com,
                               unsigned long arg) {
    return afs_xioctl(FILE_INODE(fp), fp, com, arg);

}
#endif


static int
afs_linux_mmap(struct file *fp, struct vm_area_struct *vmap)
{
    struct vcache *vcp = VTOAFS(FILE_INODE(fp));
    int code;

    AFS_GLOCK();
    afs_Trace3(afs_iclSetp, CM_TRACE_GMAP, ICL_TYPE_POINTER, vcp,
	       ICL_TYPE_POINTER, vmap->vm_start, ICL_TYPE_INT32,
	       vmap->vm_end - vmap->vm_start);

    /* get a validated vcache entry */
    code = afs_linux_VerifyVCache(vcp, NULL);

    if (code == 0) {
        /* Linux's Flushpage implementation doesn't use credp, so optimise
         * our code to not need to crref() it */
        osi_FlushPages(vcp, NULL); /* ensure stale pages are gone */
        AFS_GUNLOCK();
        code = generic_file_mmap(fp, vmap);
        AFS_GLOCK();
        if (!code)
            vcp->f.states |= CMAPPED;
    }
    AFS_GUNLOCK();

    return code;
}

static int
afs_linux_open(struct inode *ip, struct file *fp)
{
    struct vcache *vcp = VTOAFS(ip);
    cred_t *credp = crref();
    int code;

    AFS_GLOCK();
    code = afs_open(&vcp, fp->f_flags, credp);
    AFS_GUNLOCK();

    crfree(credp);
    return afs_convert_code(code);
}

static int
afs_linux_release(struct inode *ip, struct file *fp)
{
    struct vcache *vcp = VTOAFS(ip);
    cred_t *credp = crref();
    int code = 0;

    AFS_GLOCK();
    code = afs_close(vcp, fp->f_flags, credp);
    ObtainWriteLock(&vcp->lock, 807);
    if (vcp->cred) {
	crfree(vcp->cred);
	vcp->cred = NULL;
    }
    ReleaseWriteLock(&vcp->lock);
    AFS_GUNLOCK();

    crfree(credp);
    return afs_convert_code(code);
}

static int
#if defined(FOP_FSYNC_TAKES_DENTRY)
afs_linux_fsync(struct file *fp, struct dentry *dp, int datasync)
#elif defined(FOP_FSYNC_TAKES_RANGE)
afs_linux_fsync(struct file *fp, loff_t start, loff_t end, int datasync)
#else
afs_linux_fsync(struct file *fp, int datasync)
#endif
{
    int code;
    struct inode *ip = FILE_INODE(fp);
    cred_t *credp = crref();

#if defined(FOP_FSYNC_TAKES_RANGE)
    mutex_lock(&ip->i_mutex);
#endif
    AFS_GLOCK();
    code = afs_fsync(VTOAFS(ip), credp);
    AFS_GUNLOCK();
#if defined(FOP_FSYNC_TAKES_RANGE)
    mutex_unlock(&ip->i_mutex);
#endif
    crfree(credp);
    return afs_convert_code(code);

}


static int
afs_linux_lock(struct file *fp, int cmd, struct file_lock *flp)
{
    int code = 0;
    struct vcache *vcp = VTOAFS(FILE_INODE(fp));
    cred_t *credp = crref();
    struct AFS_FLOCK flock;
    
    /* Convert to a lock format afs_lockctl understands. */
    memset(&flock, 0, sizeof(flock));
    flock.l_type = flp->fl_type;
    flock.l_pid = flp->fl_pid;
    flock.l_whence = 0;
    flock.l_start = flp->fl_start;
    if (flp->fl_end == OFFSET_MAX)
	flock.l_len = 0; /* Lock to end of file */
    else
	flock.l_len = flp->fl_end - flp->fl_start + 1;

    /* Safe because there are no large files, yet */
#if defined(F_GETLK64) && (F_GETLK != F_GETLK64)
    if (cmd == F_GETLK64)
	cmd = F_GETLK;
    else if (cmd == F_SETLK64)
	cmd = F_SETLK;
    else if (cmd == F_SETLKW64)
	cmd = F_SETLKW;
#endif /* F_GETLK64 && F_GETLK != F_GETLK64 */

    AFS_GLOCK();
    code = afs_convert_code(afs_lockctl(vcp, &flock, cmd, credp));
    AFS_GUNLOCK();

    if ((code == 0 || flp->fl_type == F_UNLCK) && 
        (cmd == F_SETLK || cmd == F_SETLKW)) {
	code = afs_posix_lock_file(fp, flp);
	if (code && flp->fl_type != F_UNLCK) {
	    struct AFS_FLOCK flock2;
	    flock2 = flock;
	    flock2.l_type = F_UNLCK;
	    AFS_GLOCK();
	    afs_lockctl(vcp, &flock2, F_SETLK, credp);
	    AFS_GUNLOCK();
	}
    }
    /* If lockctl says there are no conflicting locks, then also check with the
     * kernel, as lockctl knows nothing about byte range locks
     */
    if (code == 0 && cmd == F_GETLK && flock.l_type == F_UNLCK) {
        afs_posix_test_lock(fp, flp);
        /* If we found a lock in the kernel's structure, return it */
        if (flp->fl_type != F_UNLCK) {
            crfree(credp);
            return 0;
        }
    }
    
    /* Convert flock back to Linux's file_lock */
    flp->fl_type = flock.l_type;
    flp->fl_pid = flock.l_pid;
    flp->fl_start = flock.l_start;
    if (flock.l_len == 0)
	flp->fl_end = OFFSET_MAX; /* Lock to end of file */
    else
	flp->fl_end = flock.l_start + flock.l_len - 1;

    crfree(credp);
    return code;
}

#ifdef STRUCT_FILE_OPERATIONS_HAS_FLOCK
static int
afs_linux_flock(struct file *fp, int cmd, struct file_lock *flp) {
    int code = 0;
    struct vcache *vcp = VTOAFS(FILE_INODE(fp));
    cred_t *credp = crref();
    struct AFS_FLOCK flock;
    /* Convert to a lock format afs_lockctl understands. */
    memset(&flock, 0, sizeof(flock));
    flock.l_type = flp->fl_type;
    flock.l_pid = flp->fl_pid;
    flock.l_whence = 0;
    flock.l_start = 0;
    flock.l_len = 0;

    /* Safe because there are no large files, yet */
#if defined(F_GETLK64) && (F_GETLK != F_GETLK64)
    if (cmd == F_GETLK64)
	cmd = F_GETLK;
    else if (cmd == F_SETLK64)
	cmd = F_SETLK;
    else if (cmd == F_SETLKW64)
	cmd = F_SETLKW;
#endif /* F_GETLK64 && F_GETLK != F_GETLK64 */

    AFS_GLOCK();
    code = afs_convert_code(afs_lockctl(vcp, &flock, cmd, credp));
    AFS_GUNLOCK();

    if ((code == 0 || flp->fl_type == F_UNLCK) && 
        (cmd == F_SETLK || cmd == F_SETLKW)) {
	flp->fl_flags &=~ FL_SLEEP;
	code = flock_lock_file_wait(fp, flp);
	if (code && flp->fl_type != F_UNLCK) {
	    struct AFS_FLOCK flock2;
	    flock2 = flock;
	    flock2.l_type = F_UNLCK;
	    AFS_GLOCK();
	    afs_lockctl(vcp, &flock2, F_SETLK, credp);
	    AFS_GUNLOCK();
	}
    }
    /* Convert flock back to Linux's file_lock */
    flp->fl_type = flock.l_type;
    flp->fl_pid = flock.l_pid;

    crfree(credp);
    return code;
}
#endif

/* afs_linux_flush
 * essentially the same as afs_fsync() but we need to get the return
 * code for the sys_close() here, not afs_linux_release(), so call
 * afs_StoreAllSegments() with AFS_LASTSTORE
 */
static int
#if defined(FOP_FLUSH_TAKES_FL_OWNER_T)
afs_linux_flush(struct file *fp, fl_owner_t id)
#else
afs_linux_flush(struct file *fp)
#endif
{
    struct vrequest treq;
    struct vcache *vcp;
    cred_t *credp;
    int code;
    int bypasscache = 0;

    AFS_GLOCK();

    if ((fp->f_flags & O_ACCMODE) == O_RDONLY) { /* readers dont flush */
	AFS_GUNLOCK();
	return 0;
    }

    AFS_DISCON_LOCK();

    credp = crref();
    vcp = VTOAFS(FILE_INODE(fp));

    code = afs_InitReq(&treq, credp);
    if (code)
	goto out;
    /* If caching is bypassed for this file, or globally, just return 0 */
    if (cache_bypass_strategy == ALWAYS_BYPASS_CACHE)
	bypasscache = 1;
    else {
	ObtainReadLock(&vcp->lock);
	if (vcp->cachingStates & FCSBypass)
	    bypasscache = 1;
	ReleaseReadLock(&vcp->lock);
    }
    if (bypasscache) {
	/* future proof: don't rely on 0 return from afs_InitReq */
	code = 0;
	goto out;
    }

    ObtainSharedLock(&vcp->lock, 535);
    if ((vcp->execsOrWriters > 0) && (file_count(fp) == 1)) {
	UpgradeSToWLock(&vcp->lock, 536);
	if (!AFS_IS_DISCONNECTED) {
		code = afs_StoreAllSegments(vcp,
				&treq,
				AFS_SYNC | AFS_LASTSTORE);
	} else {
		afs_DisconAddDirty(vcp, VDisconWriteOsiFlush, 1);
	}
	ConvertWToSLock(&vcp->lock);
    }
    code = afs_CheckCode(code, &treq, 54);
    ReleaseSharedLock(&vcp->lock);

out:
    AFS_DISCON_UNLOCK();
    AFS_GUNLOCK();

    crfree(credp);
    return afs_convert_code(code);
}

struct file_operations afs_dir_fops = {
  .read =	generic_read_dir,
  .readdir =	afs_linux_readdir,
#ifdef HAVE_UNLOCKED_IOCTL
  .unlocked_ioctl = afs_unlocked_xioctl,
#else
  .ioctl =	afs_xioctl,
#endif
#ifdef HAVE_COMPAT_IOCTL
  .compat_ioctl = afs_unlocked_xioctl,
#endif
  .open =	afs_linux_open,
  .release =	afs_linux_release,
  .llseek =	default_llseek,
#ifdef HAVE_LINUX_NOOP_FSYNC
  .fsync =	noop_fsync,
#else
  .fsync =	simple_sync_file,
#endif
};

struct file_operations afs_file_fops = {
  .read =	afs_linux_read,
  .write =	afs_linux_write,
#ifdef HAVE_LINUX_GENERIC_FILE_AIO_READ
  .aio_read =	generic_file_aio_read,
  .aio_write =	generic_file_aio_write,
#endif
#ifdef HAVE_UNLOCKED_IOCTL
  .unlocked_ioctl = afs_unlocked_xioctl,
#else
  .ioctl =	afs_xioctl,
#endif
#ifdef HAVE_COMPAT_IOCTL
  .compat_ioctl = afs_unlocked_xioctl,
#endif
  .mmap =	afs_linux_mmap,
  .open =	afs_linux_open,
  .flush =	afs_linux_flush,
#if defined(STRUCT_FILE_OPERATIONS_HAS_SENDFILE)
  .sendfile =   generic_file_sendfile,
#endif
#if defined(STRUCT_FILE_OPERATIONS_HAS_SPLICE)
  .splice_write = generic_file_splice_write,
  .splice_read = generic_file_splice_read,
#endif
  .release =	afs_linux_release,
  .fsync =	afs_linux_fsync,
  .lock =	afs_linux_lock,
#ifdef STRUCT_FILE_OPERATIONS_HAS_FLOCK
  .flock =	afs_linux_flock,
#endif
  .llseek = 	default_llseek,
};

static struct dentry *
canonical_dentry(struct inode *ip)
{
    struct vcache *vcp = VTOAFS(ip);
    struct dentry *first = NULL, *ret = NULL, *cur;
#if defined(D_ALIAS_IS_HLIST)
    struct hlist_node *p;
#endif

    /* general strategy:
     * if vcp->target_link is set, and can be found in ip->i_dentry, use that.
     * otherwise, use the first dentry in ip->i_dentry.
     * if ip->i_dentry is empty, use the 'dentry' argument we were given.
     */
    /* note that vcp->target_link specifies which dentry to use, but we have
     * no reference held on that dentry. so, we cannot use or dereference
     * vcp->target_link itself, since it may have been freed. instead, we only
     * use it to compare to pointers in the ip->i_dentry list. */

    d_prune_aliases(ip);

# ifdef HAVE_DCACHE_LOCK
    spin_lock(&dcache_lock);
# else
    spin_lock(&ip->i_lock);
# endif

#if defined(D_ALIAS_IS_HLIST)
    hlist_for_each_entry(cur, p, &ip->i_dentry, d_alias) {
#else
    list_for_each_entry_reverse(cur, &ip->i_dentry, d_alias) {
#endif

	if (!vcp->target_link || cur == vcp->target_link) {
	    ret = cur;
	    break;
	}

	if (!first) {
	    first = cur;
	}
    }
    if (!ret && first) {
	ret = first;
    }

    vcp->target_link = ret;

# ifdef HAVE_DCACHE_LOCK
    if (ret) {
	dget_locked(ret);
    }
    spin_unlock(&dcache_lock);
# else
    if (ret) {
	dget(ret);
    }
    spin_unlock(&ip->i_lock);
# endif

    return ret;
}

/**********************************************************************
 * AFS Linux dentry operations
 **********************************************************************/

/* check_bad_parent() : Checks if this dentry's vcache is a root vcache
 * that has its mvid (parent dir's fid) pointer set to the wrong directory
 * due to being mounted in multiple points at once. If so, check_bad_parent()
 * calls afs_lookup() to correct the vcache's mvid, as well as the volume's
 * dotdotfid and mtpoint fid members.
 * Parameters:
 *   dp - dentry to be checked.
 * Return Values:
 *   None.
 * Sideeffects:
 *   This dentry's vcache's mvid will be set to the correct parent directory's
 *   fid.
 *   This root vnode's volume will have its dotdotfid and mtpoint fids set
 *   to the correct parent and mountpoint fids.
 */

static inline void
check_bad_parent(struct dentry *dp)
{
    cred_t *credp;
    struct dentry *parent;
    struct vcache *vcp, *pvc, *avc = NULL;

    vcp = VTOAFS(dp->d_inode);
    parent = dget_parent(dp);
    pvc = VTOAFS(parent->d_inode);

    if (vcp->mvid->Fid.Volume != pvc->f.fid.Fid.Volume) {	/* bad parent */
	credp = crref();

	/* force a lookup, so vcp->mvid is fixed up */
	afs_lookup(pvc, (char *)dp->d_name.name, &avc, credp);
	if (!avc || vcp != avc) {	/* bad, very bad.. */
	    afs_Trace4(afs_iclSetp, CM_TRACE_TMP_1S3L, ICL_TYPE_STRING,
		       "check_bad_parent: bad pointer returned from afs_lookup origvc newvc dentry",
		       ICL_TYPE_POINTER, vcp, ICL_TYPE_POINTER, avc,
		       ICL_TYPE_POINTER, dp);
	}
	if (avc)
	    AFS_RELE(AFSTOV(avc));
	crfree(credp);
    }

    dput(parent);

    return;
}

/* afs_linux_revalidate
 * Ensure vcache is stat'd before use. Return 0 if entry is valid.
 */
static int
afs_linux_revalidate(struct dentry *dp)
{
    struct vattr vattr;
    struct vcache *vcp = VTOAFS(dp->d_inode);
    cred_t *credp;
    int code;

    if (afs_shuttingdown)
	return EIO;

    AFS_GLOCK();

#ifdef notyet
    /* Make this a fast path (no crref), since it's called so often. */
    if (vcp->f.states & CStatd) {

	if (*dp->d_name.name != '/' && vcp->mvstat == 2)	/* root vnode */
	    check_bad_parent(dp);	/* check and correct mvid */

	AFS_GUNLOCK();
	return 0;
    }
#endif

    /* This avoids the crref when we don't have to do it. Watch for
     * changes in afs_getattr that don't get replicated here!
     */
    if (vcp->f.states & CStatd &&
        (!afs_fakestat_enable || vcp->mvstat != 1) &&
	!afs_nfsexporter &&
	(vType(vcp) == VDIR || vType(vcp) == VLNK)) {
	code = afs_CopyOutAttrs(vcp, &vattr);
    } else {
        credp = crref();
	code = afs_getattr(vcp, &vattr, credp);
	crfree(credp);
    }
    if (!code)
        afs_fill_inode(AFSTOV(vcp), &vattr);

    AFS_GUNLOCK();

    return afs_convert_code(code);
}

/* vattr_setattr
 * Set iattr data into vattr. Assume vattr cleared before call.
 */
static void
iattr2vattr(struct vattr *vattrp, struct iattr *iattrp)
{
    vattrp->va_mask = iattrp->ia_valid;
    if (iattrp->ia_valid & ATTR_MODE)
	vattrp->va_mode = iattrp->ia_mode;
    if (iattrp->ia_valid & ATTR_UID)
	vattrp->va_uid = iattrp->ia_uid;
    if (iattrp->ia_valid & ATTR_GID)
	vattrp->va_gid = iattrp->ia_gid;
    if (iattrp->ia_valid & ATTR_SIZE)
	vattrp->va_size = iattrp->ia_size;
    if (iattrp->ia_valid & ATTR_ATIME) {
	vattrp->va_atime.tv_sec = iattrp->ia_atime.tv_sec;
	vattrp->va_atime.tv_usec = 0;
    }
    if (iattrp->ia_valid & ATTR_MTIME) {
	vattrp->va_mtime.tv_sec = iattrp->ia_mtime.tv_sec;
	vattrp->va_mtime.tv_usec = 0;
    }
    if (iattrp->ia_valid & ATTR_CTIME) {
	vattrp->va_ctime.tv_sec = iattrp->ia_ctime.tv_sec;
	vattrp->va_ctime.tv_usec = 0;
    }
}

/* vattr2inode
 * Rewrite the inode cache from the attr. Assumes all vattr fields are valid.
 */
void
vattr2inode(struct inode *ip, struct vattr *vp)
{
    ip->i_ino = vp->va_nodeid;
#ifdef HAVE_LINUX_SET_NLINK
    set_nlink(ip, vp->va_nlink);
#else
    ip->i_nlink = vp->va_nlink;
#endif
    ip->i_blocks = vp->va_blocks;
#ifdef STRUCT_INODE_HAS_I_BLKBITS
    ip->i_blkbits = AFS_BLKBITS;
#endif
#ifdef STRUCT_INODE_HAS_I_BLKSIZE
    ip->i_blksize = vp->va_blocksize;
#endif
    ip->i_rdev = vp->va_rdev;
    ip->i_mode = vp->va_mode;
    ip->i_uid = vp->va_uid;
    ip->i_gid = vp->va_gid;
    i_size_write(ip, vp->va_size);
    ip->i_atime.tv_sec = vp->va_atime.tv_sec;
    ip->i_atime.tv_nsec = 0;
    ip->i_mtime.tv_sec = vp->va_mtime.tv_sec;
    /* Set the mtime nanoseconds to the sysname generation number.
     * This convinces NFS clients that all directories have changed
     * any time the sysname list changes.
     */
    ip->i_mtime.tv_nsec = afs_sysnamegen;
    ip->i_ctime.tv_sec = vp->va_ctime.tv_sec;
    ip->i_ctime.tv_nsec = 0;
}

/* afs_notify_change
 * Linux version of setattr call. What to change is in the iattr struct.
 * We need to set bits in both the Linux inode as well as the vcache.
 */
static int
afs_notify_change(struct dentry *dp, struct iattr *iattrp)
{
    struct vattr vattr;
    cred_t *credp = crref();
    struct inode *ip = dp->d_inode;
    int code;

    VATTR_NULL(&vattr);
    iattr2vattr(&vattr, iattrp);	/* Convert for AFS vnodeops call. */

    AFS_GLOCK();
    code = afs_setattr(VTOAFS(ip), &vattr, credp);
    if (!code) {
	afs_getattr(VTOAFS(ip), &vattr, credp);
	vattr2inode(ip, &vattr);
    }
    AFS_GUNLOCK();
    crfree(credp);
    return afs_convert_code(code);
}

static int
afs_linux_getattr(struct vfsmount *mnt, struct dentry *dentry, struct kstat *stat)
{
        int err = afs_linux_revalidate(dentry);
        if (!err) {
                generic_fillattr(dentry->d_inode, stat);
}
        return err;
}

/* Validate a dentry. Return 1 if unchanged, 0 if VFS layer should re-evaluate.
 * In kernels 2.2.10 and above, we are passed an additional flags var which
 * may have either the LOOKUP_FOLLOW OR LOOKUP_DIRECTORY set in which case
 * we are advised to follow the entry if it is a link or to make sure that 
 * it is a directory. But since the kernel itself checks these possibilities
 * later on, we shouldn't have to do it until later. Perhaps in the future..
 */
static int
#if defined(DOP_REVALIDATE_TAKES_UNSIGNED)
afs_linux_dentry_revalidate(struct dentry *dp, unsigned int flags)
#elif defined(DOP_REVALIDATE_TAKES_NAMEIDATA)
afs_linux_dentry_revalidate(struct dentry *dp, struct nameidata *nd)
#else
afs_linux_dentry_revalidate(struct dentry *dp, int flags)
#endif
{
    struct vattr vattr;
    cred_t *credp = NULL;
    struct vcache *vcp, *pvcp, *tvc = NULL;
    struct dentry *parent;
    int valid;
    struct afs_fakestat_state fakestate;

#ifdef LOOKUP_RCU
    /* We don't support RCU path walking */
# if defined(DOP_REVALIDATE_TAKES_UNSIGNED)
    if (flags & LOOKUP_RCU)
# else
    if (nd->flags & LOOKUP_RCU)
# endif
       return -ECHILD;
#endif
    AFS_GLOCK();

    afs_InitFakeStat(&fakestate);

    if (dp->d_inode) {
	vcp = VTOAFS(dp->d_inode);

	if (vcp == afs_globalVp)
	    goto good_dentry;

	if (vcp->mvstat == 1) {         /* mount point */
	    if (vcp->mvid && (vcp->f.states & CMValid)) {
		int tryEvalOnly = 0;
		int code = 0;
		struct vrequest treq;

		credp = crref();
		code = afs_InitReq(&treq, credp);
		if (
		    (strcmp(dp->d_name.name, ".directory") == 0)) {
		    tryEvalOnly = 1;
		}
		if (tryEvalOnly)
		    code = afs_TryEvalFakeStat(&vcp, &fakestate, &treq);
		else
		    code = afs_EvalFakeStat(&vcp, &fakestate, &treq);
		if ((tryEvalOnly && vcp->mvstat == 1) || code) {
		    /* a mount point, not yet replaced by its directory */
		    goto bad_dentry;
		}
	    }
	} else
	    if (*dp->d_name.name != '/' && vcp->mvstat == 2) /* root vnode */
		check_bad_parent(dp);	/* check and correct mvid */

#ifdef notdef
	/* If the last looker changes, we should make sure the current
	 * looker still has permission to examine this file.  This would
	 * always require a crref() which would be "slow".
	 */
	if (vcp->last_looker != treq.uid) {
	    if (!afs_AccessOK(vcp, (vType(vcp) == VREG) ? PRSFS_READ : PRSFS_LOOKUP, &treq, CHECK_MODE_BITS))
		goto bad_dentry;

	    vcp->last_looker = treq.uid;
	}
#endif

	parent = dget_parent(dp);
	pvcp = VTOAFS(parent->d_inode);

	/* If the parent's DataVersion has changed or the vnode
	 * is longer valid, we need to do a full lookup.  VerifyVCache
	 * isn't enough since the vnode may have been renamed.
	 */

	if (hgetlo(pvcp->f.m.DataVersion) > dp->d_time || !(vcp->f.states & CStatd)) {

	    credp = crref();
	    afs_lookup(pvcp, (char *)dp->d_name.name, &tvc, credp);
	    if (!tvc || tvc != vcp) {
		dput(parent);
		goto bad_dentry;
	    }

	    if (afs_getattr(vcp, &vattr, credp)) {
		dput(parent);
		goto bad_dentry;
	    }

	    vattr2inode(AFSTOV(vcp), &vattr);
	    dp->d_time = hgetlo(pvcp->f.m.DataVersion);
	}

	/* should we always update the attributes at this point? */
	/* unlikely--the vcache entry hasn't changed */

	dput(parent);
    } else {
#ifdef notyet
	/* If this code is ever enabled, we should use dget_parent to handle
	 * getting the parent, and dput() to dispose of it. See above for an
	 * example ... */
	pvcp = VTOAFS(dp->d_parent->d_inode);
	if (hgetlo(pvcp->f.m.DataVersion) > dp->d_time)
	    goto bad_dentry;
#endif

	/* No change in parent's DataVersion so this negative
	 * lookup is still valid.  BUT, if a server is down a
	 * negative lookup can result so there should be a
	 * liftime as well.  For now, always expire.
	 */

	goto bad_dentry;
    }

  good_dentry:
    valid = 1;

  done:
    /* Clean up */
    if (tvc)
	afs_PutVCache(tvc);
    afs_PutFakeStat(&fakestate);
    AFS_GUNLOCK();
    if (credp)
	crfree(credp);

    if (!valid) {
	shrink_dcache_parent(dp);
	d_drop(dp);
    }
    return valid;

  bad_dentry:
    if (have_submounts(dp))
	valid = 1;
    else 
	valid = 0;
    goto done;
}

static void
afs_dentry_iput(struct dentry *dp, struct inode *ip)
{
    struct vcache *vcp = VTOAFS(ip);

    AFS_GLOCK();
    if (!AFS_IS_DISCONNECTED || (vcp->f.states & CUnlinked)) {
	(void) afs_InactiveVCache(vcp, NULL);
    }
    AFS_GUNLOCK();
    afs_linux_clear_nfsfs_renamed(dp);

    iput(ip);
}

static int
#if defined(DOP_D_DELETE_TAKES_CONST)
afs_dentry_delete(const struct dentry *dp)
#else
afs_dentry_delete(struct dentry *dp)
#endif
{
    if (dp->d_inode && (VTOAFS(dp->d_inode)->f.states & CUnlinked))
	return 1;		/* bad inode? */

    return 0;
}

#ifdef STRUCT_DENTRY_OPERATIONS_HAS_D_AUTOMOUNT
static struct vfsmount *
afs_dentry_automount(afs_linux_path_t *path)
{
    struct dentry *target;

    /* avoid symlink resolution limits when resolving; we cannot contribute to
     * an infinite symlink loop */
    current->total_link_count--;

    target = canonical_dentry(path->dentry->d_inode);

    if (target == path->dentry) {
	dput(target);
	target = NULL;
    }

    if (target) {
	dput(path->dentry);
	path->dentry = target;

    } else {
	spin_lock(&path->dentry->d_lock);
	path->dentry->d_flags &= ~DCACHE_NEED_AUTOMOUNT;
	spin_unlock(&path->dentry->d_lock);
    }

    return NULL;
}
#endif /* STRUCT_DENTRY_OPERATIONS_HAS_D_AUTOMOUNT */

struct dentry_operations afs_dentry_operations = {
  .d_revalidate =	afs_linux_dentry_revalidate,
  .d_delete =		afs_dentry_delete,
  .d_iput =		afs_dentry_iput,
#ifdef STRUCT_DENTRY_OPERATIONS_HAS_D_AUTOMOUNT
  .d_automount =        afs_dentry_automount,
#endif /* STRUCT_DENTRY_OPERATIONS_HAS_D_AUTOMOUNT */
};

/**********************************************************************
 * AFS Linux inode operations
 **********************************************************************/

/* afs_linux_create
 *
 * Merely need to set enough of vattr to get us through the create. Note
 * that the higher level code (open_namei) will take care of any tuncation
 * explicitly. Exclusive open is also taken care of in open_namei.
 *
 * name is in kernel space at this point.
 */
static int
<<<<<<< HEAD
#if defined(IOP_MKDIR_TAKES_UMODE_T)
afs_linux_create(struct inode *dip, struct dentry *dp, umode_t mode,
		 struct nameidata *nd)
#else
#ifdef IOP_CREATE_TAKES_NAMEIDATA
=======
#if defined(IOP_CREATE_TAKES_BOOL)
afs_linux_create(struct inode *dip, struct dentry *dp, umode_t mode,
		 bool excl)
#elif defined(IOP_CREATE_TAKES_UMODE_T)
afs_linux_create(struct inode *dip, struct dentry *dp, umode_t mode,
		 struct nameidata *nd)
#elif defined(IOP_CREATE_TAKES_NAMEIDATA)
>>>>>>> ed0886ca
afs_linux_create(struct inode *dip, struct dentry *dp, int mode,
		 struct nameidata *nd)
#else
afs_linux_create(struct inode *dip, struct dentry *dp, int mode)
#endif
#endif
{
    struct vattr vattr;
    cred_t *credp = crref();
    const char *name = dp->d_name.name;
    struct vcache *vcp;
    int code;

    VATTR_NULL(&vattr);
    vattr.va_mode = mode;
    vattr.va_type = mode & S_IFMT;

    AFS_GLOCK();
    code = afs_create(VTOAFS(dip), (char *)name, &vattr, NONEXCL, mode,
		      &vcp, credp);

    if (!code) {
	struct inode *ip = AFSTOV(vcp);

	afs_getattr(vcp, &vattr, credp);
	afs_fill_inode(ip, &vattr);
	insert_inode_hash(ip);
#if !defined(STRUCT_SUPER_BLOCK_HAS_S_D_OP)
	dp->d_op = &afs_dentry_operations;
#endif
	dp->d_time = hgetlo(VTOAFS(dip)->f.m.DataVersion);
	d_instantiate(dp, ip);
    }
    AFS_GUNLOCK();

    crfree(credp);
    return afs_convert_code(code);
}

/* afs_linux_lookup */
static struct dentry *
#if defined(IOP_LOOKUP_TAKES_UNSIGNED)
afs_linux_lookup(struct inode *dip, struct dentry *dp,
		 unsigned flags)
#elif defined(IOP_LOOKUP_TAKES_NAMEIDATA)
afs_linux_lookup(struct inode *dip, struct dentry *dp,
		 struct nameidata *nd)
#else
afs_linux_lookup(struct inode *dip, struct dentry *dp)
#endif
{
    cred_t *credp = crref();
    struct vcache *vcp = NULL;
    const char *comp = dp->d_name.name;
    struct inode *ip = NULL;
    struct dentry *newdp = NULL;
    int code;

    AFS_GLOCK();
    code = afs_lookup(VTOAFS(dip), (char *)comp, &vcp, credp);
    
    if (vcp) {
	struct vattr vattr;
	struct vcache *parent_vc = VTOAFS(dip);

	if (parent_vc == vcp) {
	    /* This is possible if the parent dir is a mountpoint to a volume,
	     * and the dir entry we looked up is a mountpoint to the same
	     * volume. Linux cannot cope with this, so return an error instead
	     * of risking a deadlock or panic. */
	    afs_PutVCache(vcp);
	    code = EDEADLK;
	    AFS_GUNLOCK();
	    goto done;
	}

	ip = AFSTOV(vcp);
	afs_getattr(vcp, &vattr, credp);
	afs_fill_inode(ip, &vattr);
	if (hlist_unhashed(&ip->i_hash))
	    insert_inode_hash(ip);
    }
#if !defined(STRUCT_SUPER_BLOCK_HAS_S_D_OP)
    dp->d_op = &afs_dentry_operations;
#endif
    dp->d_time = hgetlo(VTOAFS(dip)->f.m.DataVersion);
    AFS_GUNLOCK();

    if (ip && S_ISDIR(ip->i_mode)) {
	int retry = 1;
	struct dentry *alias;
	int safety;

	for (safety = 0; retry && safety < 64; safety++) {
	    retry = 0;

	    /* Try to invalidate an existing alias in favor of our new one */
	    alias = d_find_alias(ip);
	    /* But not if it's disconnected; then we want d_splice_alias below */
	    if (alias && !(alias->d_flags & DCACHE_DISCONNECTED)) {
		if (d_invalidate(alias) == 0) {
		    /* there may be more aliases; try again until we run out */
		    retry = 1;
		}
	    }

	    dput(alias);
	}

#ifdef STRUCT_DENTRY_OPERATIONS_HAS_D_AUTOMOUNT
	ip->i_flags |= S_AUTOMOUNT;
#endif
    }
    newdp = d_splice_alias(ip, dp);

 done:
    crfree(credp);

    /* It's ok for the file to not be found. That's noted by the caller by
     * seeing that the dp->d_inode field is NULL.
     */
    if (!code || code == ENOENT)
	return newdp;
    else 
	return ERR_PTR(afs_convert_code(code));
}

static int
afs_linux_link(struct dentry *olddp, struct inode *dip, struct dentry *newdp)
{
    int code;
    cred_t *credp = crref();
    const char *name = newdp->d_name.name;
    struct inode *oldip = olddp->d_inode;

    /* If afs_link returned the vnode, we could instantiate the
     * dentry. Since it's not, we drop this one and do a new lookup.
     */
    d_drop(newdp);

    AFS_GLOCK();
    code = afs_link(VTOAFS(oldip), VTOAFS(dip), (char *)name, credp);

    AFS_GUNLOCK();
    crfree(credp);
    return afs_convert_code(code);
}

/* We have to have a Linux specific sillyrename function, because we
 * also have to keep the dcache up to date when we're doing a silly
 * rename - so we don't want the generic vnodeops doing this behind our
 * back.
 */

static int
afs_linux_sillyrename(struct inode *dir, struct dentry *dentry,
		      cred_t *credp)
{
    struct vcache *tvc = VTOAFS(dentry->d_inode);
    struct dentry *__dp = NULL;
    char *__name = NULL;
    int code;

    if (afs_linux_nfsfs_renamed(dentry))
	return EBUSY;

    do {
	dput(__dp);

	AFS_GLOCK();
	if (__name)
	    osi_FreeSmallSpace(__name);
	__name = afs_newname();
	AFS_GUNLOCK();

	__dp = lookup_one_len(__name, dentry->d_parent, strlen(__name));

	if (IS_ERR(__dp)) {
	    osi_FreeSmallSpace(__name);
	    return EBUSY;
	}
    } while (__dp->d_inode != NULL);

    AFS_GLOCK();
    code = afs_rename(VTOAFS(dir), (char *)dentry->d_name.name,
		      VTOAFS(dir), (char *)__dp->d_name.name,
		      credp);
    if (!code) {
	tvc->mvid = (void *) __name;
	crhold(credp);
	if (tvc->uncred) {
	    crfree(tvc->uncred);
	}
	tvc->uncred = credp;
	tvc->f.states |= CUnlinked;
	afs_linux_set_nfsfs_renamed(dentry);
    } else {
	osi_FreeSmallSpace(__name);
    }
    AFS_GUNLOCK();

    if (!code) {
	__dp->d_time = hgetlo(VTOAFS(dir)->f.m.DataVersion);
	d_move(dentry, __dp);
    }
    dput(__dp);

    return code;
}


static int
afs_linux_unlink(struct inode *dip, struct dentry *dp)
{
    int code = EBUSY;
    cred_t *credp = crref();
    const char *name = dp->d_name.name;
    struct vcache *tvc = VTOAFS(dp->d_inode);

    if (VREFCOUNT(tvc) > 1 && tvc->opens > 0
				&& !(tvc->f.states & CUnlinked)) {

	code = afs_linux_sillyrename(dip, dp, credp);
    } else {
	AFS_GLOCK();
	code = afs_remove(VTOAFS(dip), (char *)name, credp);
	AFS_GUNLOCK();
	if (!code)
	    d_drop(dp);
    }

    crfree(credp);
    return afs_convert_code(code);
}


static int
afs_linux_symlink(struct inode *dip, struct dentry *dp, const char *target)
{
    int code;
    cred_t *credp = crref();
    struct vattr vattr;
    const char *name = dp->d_name.name;

    /* If afs_symlink returned the vnode, we could instantiate the
     * dentry. Since it's not, we drop this one and do a new lookup.
     */
    d_drop(dp);

    VATTR_NULL(&vattr);
    AFS_GLOCK();
    code = afs_symlink(VTOAFS(dip), (char *)name, &vattr, (char *)target, credp);
    AFS_GUNLOCK();
    crfree(credp);
    return afs_convert_code(code);
}

static int
#if defined(IOP_MKDIR_TAKES_UMODE_T)
afs_linux_mkdir(struct inode *dip, struct dentry *dp, umode_t mode)
#else
afs_linux_mkdir(struct inode *dip, struct dentry *dp, int mode)
#endif
{
    int code;
    cred_t *credp = crref();
    struct vcache *tvcp = NULL;
    struct vattr vattr;
    const char *name = dp->d_name.name;

    VATTR_NULL(&vattr);
    vattr.va_mask = ATTR_MODE;
    vattr.va_mode = mode;
    AFS_GLOCK();
    code = afs_mkdir(VTOAFS(dip), (char *)name, &vattr, &tvcp, credp);

    if (tvcp) {
	struct inode *ip = AFSTOV(tvcp);

	afs_getattr(tvcp, &vattr, credp);
	afs_fill_inode(ip, &vattr);

#if !defined(STRUCT_SUPER_BLOCK_HAS_S_D_OP)
	dp->d_op = &afs_dentry_operations;
#endif
	dp->d_time = hgetlo(VTOAFS(dip)->f.m.DataVersion);
	d_instantiate(dp, ip);
    }
    AFS_GUNLOCK();

    crfree(credp);
    return afs_convert_code(code);
}

static int
afs_linux_rmdir(struct inode *dip, struct dentry *dp)
{
    int code;
    cred_t *credp = crref();
    const char *name = dp->d_name.name;

    /* locking kernel conflicts with glock? */

    AFS_GLOCK();
    code = afs_rmdir(VTOAFS(dip), (char *)name, credp);
    AFS_GUNLOCK();

    /* Linux likes to see ENOTEMPTY returned from an rmdir() syscall
     * that failed because a directory is not empty. So, we map
     * EEXIST to ENOTEMPTY on linux.
     */
    if (code == EEXIST) {
	code = ENOTEMPTY;
    }

    if (!code) {
	d_drop(dp);
    }

    crfree(credp);
    return afs_convert_code(code);
}


static int
afs_linux_rename(struct inode *oldip, struct dentry *olddp,
		 struct inode *newip, struct dentry *newdp)
{
    int code;
    cred_t *credp = crref();
    const char *oldname = olddp->d_name.name;
    const char *newname = newdp->d_name.name;
    struct dentry *rehash = NULL;

    /* Prevent any new references during rename operation. */

    if (!d_unhashed(newdp)) {
	d_drop(newdp);
	rehash = newdp;
    }

#if defined(D_COUNT_INT)
    spin_lock(&olddp->d_lock);
    if (olddp->d_count > 1) {
	spin_unlock(&olddp->d_lock);
	shrink_dcache_parent(olddp);
    } else
	spin_unlock(&olddp->d_lock);
#else
    if (atomic_read(&olddp->d_count) > 1)
	shrink_dcache_parent(olddp);
#endif

    AFS_GLOCK();
    code = afs_rename(VTOAFS(oldip), (char *)oldname, VTOAFS(newip), (char *)newname, credp);
    AFS_GUNLOCK();

    if (!code)
	olddp->d_time = 0;      /* force to revalidate */

    if (rehash)
	d_rehash(rehash);

    crfree(credp);
    return afs_convert_code(code);
}


/* afs_linux_ireadlink 
 * Internal readlink which can return link contents to user or kernel space.
 * Note that the buffer is NOT supposed to be null-terminated.
 */
static int
afs_linux_ireadlink(struct inode *ip, char *target, int maxlen, uio_seg_t seg)
{
    int code;
    cred_t *credp = crref();
    struct uio tuio;
    struct iovec iov;

    setup_uio(&tuio, &iov, target, (afs_offs_t) 0, maxlen, UIO_READ, seg);
    code = afs_readlink(VTOAFS(ip), &tuio, credp);
    crfree(credp);

    if (!code)
	return maxlen - tuio.uio_resid;
    else
	return afs_convert_code(code);
}

#if !defined(USABLE_KERNEL_PAGE_SYMLINK_CACHE)
/* afs_linux_readlink 
 * Fill target (which is in user space) with contents of symlink.
 */
static int
afs_linux_readlink(struct dentry *dp, char *target, int maxlen)
{
    int code;
    struct inode *ip = dp->d_inode;

    AFS_GLOCK();
    code = afs_linux_ireadlink(ip, target, maxlen, AFS_UIOUSER);
    AFS_GUNLOCK();
    return code;
}


/* afs_linux_follow_link
 * a file system dependent link following routine.
 */
static int afs_linux_follow_link(struct dentry *dentry, struct nameidata *nd)
{
    int code;
    char *name;

    name = osi_Alloc(PATH_MAX);
    if (!name) {
	return -EIO;
    }

    AFS_GLOCK();
    code = afs_linux_ireadlink(dentry->d_inode, name, PATH_MAX - 1, AFS_UIOSYS);
    AFS_GUNLOCK();

    if (code < 0) {
	return code;
    }

    name[code] = '\0';
    nd_set_link(nd, name);
    return 0;
}

static void
afs_linux_put_link(struct dentry *dentry, struct nameidata *nd)
{
    char *name = nd_get_link(nd);
    if (name && !IS_ERR(name)) {
	osi_Free(name, PATH_MAX);
    }
}

#endif /* USABLE_KERNEL_PAGE_SYMLINK_CACHE */

/* Populate a page by filling it from the cache file pointed at by cachefp
 * (which contains indicated chunk)
 * If task is NULL, the page copy occurs syncronously, and the routine
 * returns with page still locked. If task is non-NULL, then page copies
 * may occur in the background, and the page will be unlocked when it is
 * ready for use.
 */
static int
afs_linux_read_cache(struct file *cachefp, struct page *page,
		     int chunk, struct pagevec *lrupv,
		     struct afs_pagecopy_task *task) {
    loff_t offset = page_offset(page);
    struct inode *cacheinode = cachefp->f_dentry->d_inode;
    struct page *newpage, *cachepage;
    struct address_space *cachemapping;
    int pageindex;
    int code = 0;

    cachemapping = cacheinode->i_mapping;
    newpage = NULL;
    cachepage = NULL;

    /* If we're trying to read a page that's past the end of the disk
     * cache file, then just return a zeroed page */
    if (AFS_CHUNKOFFSET(offset) >= i_size_read(cacheinode)) {
	zero_user_segment(page, 0, PAGE_CACHE_SIZE);
	SetPageUptodate(page);
	if (task)
	    unlock_page(page);
	return 0;
    }

    /* From our offset, we now need to work out which page in the disk
     * file it corresponds to. This will be fun ... */
    pageindex = (offset - AFS_CHUNKTOBASE(chunk)) >> PAGE_CACHE_SHIFT;

    while (cachepage == NULL) {
        cachepage = find_get_page(cachemapping, pageindex);
	if (!cachepage) {
	    if (!newpage)
		newpage = page_cache_alloc_cold(cachemapping);
	    if (!newpage) {
		code = -ENOMEM;
		goto out;
	    }

	    code = add_to_page_cache(newpage, cachemapping,
				     pageindex, GFP_KERNEL);
	    if (code == 0) {
	        cachepage = newpage;
	        newpage = NULL;

	        page_cache_get(cachepage);
                if (!pagevec_add(lrupv, cachepage))
                    __pagevec_lru_add_file(lrupv);

	    } else {
		page_cache_release(newpage);
		newpage = NULL;
		if (code != -EEXIST)
		    goto out;
	    }
        } else {
	    lock_page(cachepage);
	}
    }

    if (!PageUptodate(cachepage)) {
	ClearPageError(cachepage);
        code = cachemapping->a_ops->readpage(NULL, cachepage);
	if (!code && !task) {
	    wait_on_page_locked(cachepage);
	}
    } else {
        unlock_page(cachepage);
    }

    if (!code) {
	if (PageUptodate(cachepage)) {
	    copy_highpage(page, cachepage);
	    flush_dcache_page(page);
	    SetPageUptodate(page);

	    if (task)
		unlock_page(page);
        } else if (task) {
	    afs_pagecopy_queue_page(task, cachepage, page);
	} else {
	    code = -EIO;
	}
    }

    if (code && task) {
        unlock_page(page);
    }

out:
    if (cachepage)
	page_cache_release(cachepage);

    return code;
}

static int inline
afs_linux_readpage_fastpath(struct file *fp, struct page *pp, int *codep)
{
    loff_t offset = page_offset(pp);
    struct inode *ip = FILE_INODE(fp);
    struct vcache *avc = VTOAFS(ip);
    struct dcache *tdc;
    struct file *cacheFp = NULL;
    int code;
    int dcLocked = 0;
    struct pagevec lrupv;

    /* Not a UFS cache, don't do anything */
    if (cacheDiskType != AFS_FCACHE_TYPE_UFS)
	return 0;

    /* Can't do anything if the vcache isn't statd , or if the read
     * crosses a chunk boundary.
     */
    if (!(avc->f.states & CStatd) ||
        AFS_CHUNK(offset) != AFS_CHUNK(offset + PAGE_SIZE)) {
	return 0;
    }

    ObtainWriteLock(&avc->lock, 911);

    /* XXX - See if hinting actually makes things faster !!! */

    /* See if we have a suitable entry already cached */
    tdc = avc->dchint;

    if (tdc) {
        /* We need to lock xdcache, then dcache, to handle situations where
         * the hint is on the free list. However, we can't safely do this
         * according to the locking hierarchy. So, use a non blocking lock.
         */
	ObtainReadLock(&afs_xdcache);
	dcLocked = ( 0 == NBObtainReadLock(&tdc->lock));

	if (dcLocked && (tdc->index != NULLIDX)
	    && !FidCmp(&tdc->f.fid, &avc->f.fid)
	    && tdc->f.chunk == AFS_CHUNK(offset)
	    && !(afs_indexFlags[tdc->index] & (IFFree | IFDiscarded))) {
	    /* Bonus - the hint was correct */
	    afs_RefDCache(tdc);
	} else {
	    /* Only destroy the hint if its actually invalid, not if there's
	     * just been a locking failure */
	    if (dcLocked) {
		ReleaseReadLock(&tdc->lock);
		avc->dchint = NULL;
	    }

	    tdc = NULL;
	    dcLocked = 0;
	}
        ReleaseReadLock(&afs_xdcache);
    }

    /* No hint, or hint is no longer valid - see if we can get something
     * directly from the dcache
     */
    if (!tdc)
	tdc = afs_FindDCache(avc, offset);

    if (!tdc) {
	ReleaseWriteLock(&avc->lock);
	return 0;
    }

    if (!dcLocked)
	ObtainReadLock(&tdc->lock);

    /* Is the dcache we've been given currently up to date */
    if (!hsame(avc->f.m.DataVersion, tdc->f.versionNo) ||
	(tdc->dflags & DFFetching)) {
	ReleaseWriteLock(&avc->lock);
	ReleaseReadLock(&tdc->lock);
	afs_PutDCache(tdc);
	return 0;
    }

    /* Update our hint for future abuse */
    avc->dchint = tdc;

    /* Okay, so we've now got a cache file that is up to date */

    /* XXX - I suspect we should be locking the inodes before we use them! */
    AFS_GUNLOCK();
    cacheFp = afs_linux_raw_open(&tdc->f.inode);
    pagevec_init(&lrupv, 0);

    code = afs_linux_read_cache(cacheFp, pp, tdc->f.chunk, &lrupv, NULL);

    if (pagevec_count(&lrupv))
       __pagevec_lru_add_file(&lrupv);

    filp_close(cacheFp, NULL);
    AFS_GLOCK();

    ReleaseReadLock(&tdc->lock);
    ReleaseWriteLock(&avc->lock);
    afs_PutDCache(tdc);

    *codep = code;
    return 1;
}

/* afs_linux_readpage
 *
 * This function is split into two, because prepare_write/begin_write
 * require a readpage call which doesn't unlock the resulting page upon
 * success.
 */
static int
afs_linux_fillpage(struct file *fp, struct page *pp)
{
    afs_int32 code;
    char *address;
    struct uio *auio;
    struct iovec *iovecp;
    struct inode *ip = FILE_INODE(fp);
    afs_int32 cnt = page_count(pp);
    struct vcache *avc = VTOAFS(ip);
    afs_offs_t offset = page_offset(pp);
    cred_t *credp;

    AFS_GLOCK();
    if (afs_linux_readpage_fastpath(fp, pp, &code)) {
	AFS_GUNLOCK();
	return code;
    }
    AFS_GUNLOCK();

    credp = crref();
    address = kmap(pp);
    ClearPageError(pp);

    auio = osi_Alloc(sizeof(struct uio));
    iovecp = osi_Alloc(sizeof(struct iovec));

    setup_uio(auio, iovecp, (char *)address, offset, PAGE_SIZE, UIO_READ,
              AFS_UIOSYS);

    AFS_GLOCK();
    AFS_DISCON_LOCK();
    afs_Trace4(afs_iclSetp, CM_TRACE_READPAGE, ICL_TYPE_POINTER, ip,
	       ICL_TYPE_POINTER, pp, ICL_TYPE_INT32, cnt, ICL_TYPE_INT32,
	       99999);	/* not a possible code value */

    code = afs_rdwr(avc, auio, UIO_READ, 0, credp);
	
    afs_Trace4(afs_iclSetp, CM_TRACE_READPAGE, ICL_TYPE_POINTER, ip,
	       ICL_TYPE_POINTER, pp, ICL_TYPE_INT32, cnt, ICL_TYPE_INT32,
	       code);
    AFS_DISCON_UNLOCK();
    AFS_GUNLOCK();
    if (!code) {
	/* XXX valid for no-cache also?  Check last bits of files... :)
	 * Cognate code goes in afs_NoCacheFetchProc.  */
	if (auio->uio_resid)	/* zero remainder of page */
	     memset((void *)(address + (PAGE_SIZE - auio->uio_resid)), 0,
		    auio->uio_resid);

	flush_dcache_page(pp);
	SetPageUptodate(pp);
    } /* !code */

    kunmap(pp);

    osi_Free(auio, sizeof(struct uio));
    osi_Free(iovecp, sizeof(struct iovec));

    crfree(credp);
    return afs_convert_code(code);
}

static int
afs_linux_prefetch(struct file *fp, struct page *pp)
{
    int code = 0;
    struct vcache *avc = VTOAFS(FILE_INODE(fp));
    afs_offs_t offset = page_offset(pp);

    if (AFS_CHUNKOFFSET(offset) == 0) {
	struct dcache *tdc;
	struct vrequest treq;
	cred_t *credp;

	credp = crref();
	AFS_GLOCK();
	code = afs_InitReq(&treq, credp);
	if (!code && !NBObtainWriteLock(&avc->lock, 534)) {
	    tdc = afs_FindDCache(avc, offset);
	    if (tdc) {
		if (!(tdc->mflags & DFNextStarted))
		    afs_PrefetchChunk(avc, tdc, credp, &treq);
		    afs_PutDCache(tdc);
	    }
	    ReleaseWriteLock(&avc->lock);
	}
	AFS_GUNLOCK();
	crfree(credp);
    }
    return afs_convert_code(code);

}

static int
afs_linux_bypass_readpages(struct file *fp, struct address_space *mapping,
			   struct list_head *page_list, unsigned num_pages)
{
    afs_int32 page_ix;
    struct uio *auio;
    afs_offs_t offset;
    struct iovec* iovecp;
    struct nocache_read_request *ancr;
    struct page *pp;
    struct pagevec lrupv;
    afs_int32 code = 0;

    cred_t *credp;
    struct inode *ip = FILE_INODE(fp);
    struct vcache *avc = VTOAFS(ip);
    afs_int32 base_index = 0;
    afs_int32 page_count = 0;
    afs_int32 isize;

    /* background thread must free: iovecp, auio, ancr */
    iovecp = osi_Alloc(num_pages * sizeof(struct iovec));

    auio = osi_Alloc(sizeof(struct uio));
    auio->uio_iov = iovecp;
    auio->uio_iovcnt = num_pages;
    auio->uio_flag = UIO_READ;
    auio->uio_seg = AFS_UIOSYS;
    auio->uio_resid = num_pages * PAGE_SIZE;

    ancr = osi_Alloc(sizeof(struct nocache_read_request));
    ancr->auio = auio;
    ancr->offset = auio->uio_offset;
    ancr->length = auio->uio_resid;

    pagevec_init(&lrupv, 0);

    for(page_ix = 0; page_ix < num_pages; ++page_ix) {

	if(list_empty(page_list))
	    break;

	pp = list_entry(page_list->prev, struct page, lru);
	/* If we allocate a page and don't remove it from page_list,
	 * the page cache gets upset. */
	list_del(&pp->lru);
	isize = (i_size_read(fp->f_mapping->host) - 1) >> PAGE_CACHE_SHIFT;
	if(pp->index > isize) {
	    if(PageLocked(pp))
		unlock_page(pp);
	    continue;
	}

	if(page_ix == 0) {
	    offset = page_offset(pp);
	    auio->uio_offset = offset;
	    base_index = pp->index;
	}
        iovecp[page_ix].iov_len = PAGE_SIZE;
        code = add_to_page_cache(pp, mapping, pp->index, GFP_KERNEL);
        if(base_index != pp->index) {
            if(PageLocked(pp))
		 unlock_page(pp);
            page_cache_release(pp);
	    iovecp[page_ix].iov_base = (void *) 0;
	    base_index++;
	    ancr->length -= PAGE_SIZE;
	    continue;
        }
        base_index++;
        if(code) {
	    if(PageLocked(pp))
		unlock_page(pp);
	    page_cache_release(pp);
	    iovecp[page_ix].iov_base = (void *) 0;
	} else {
	    page_count++;
	    if(!PageLocked(pp)) {
		lock_page(pp);
	    }

            /* increment page refcount--our original design assumed
             * that locking it would effectively pin it;  protect
             * ourselves from the possiblity that this assumption is
             * is faulty, at low cost (provided we do not fail to
             * do the corresponding decref on the other side) */
            get_page(pp);

	    /* save the page for background map */
            iovecp[page_ix].iov_base = (void*) pp;

	    /* and put it on the LRU cache */
	    if (!pagevec_add(&lrupv, pp))
		__pagevec_lru_add_file(&lrupv);
        }
    }

    /* If there were useful pages in the page list, make sure all pages
     * are in the LRU cache, then schedule the read */
    if(page_count) {
	if (pagevec_count(&lrupv))
	    __pagevec_lru_add_file(&lrupv);
	credp = crref();
        code = afs_ReadNoCache(avc, ancr, credp);
	crfree(credp);
    } else {
        /* If there is nothing for the background thread to handle,
         * it won't be freeing the things that we never gave it */
        osi_Free(iovecp, num_pages * sizeof(struct iovec));
        osi_Free(auio, sizeof(struct uio));
        osi_Free(ancr, sizeof(struct nocache_read_request));
    }
    /* we do not flush, release, or unmap pages--that will be
     * done for us by the background thread as each page comes in
     * from the fileserver */
    return afs_convert_code(code);
}


static int
afs_linux_bypass_readpage(struct file *fp, struct page *pp)
{
    cred_t *credp = NULL;
    struct uio *auio;
    struct iovec *iovecp;
    struct nocache_read_request *ancr;
    int code;

    /*
     * Special case: if page is at or past end of file, just zero it and set
     * it as up to date.
     */
    if (page_offset(pp) >=  i_size_read(fp->f_mapping->host)) {
	zero_user_segment(pp, 0, PAGE_CACHE_SIZE);
	SetPageUptodate(pp);
	unlock_page(pp);
	return 0;
    }

    ClearPageError(pp);

    /* receiver frees */
    auio = osi_Alloc(sizeof(struct uio));
    iovecp = osi_Alloc(sizeof(struct iovec));

    /* address can be NULL, because we overwrite it with 'pp', below */
    setup_uio(auio, iovecp, NULL, page_offset(pp),
	      PAGE_SIZE, UIO_READ, AFS_UIOSYS);

    /* save the page for background map */
    get_page(pp); /* see above */
    auio->uio_iov->iov_base = (void*) pp;
    /* the background thread will free this */
    ancr = osi_Alloc(sizeof(struct nocache_read_request));
    ancr->auio = auio;
    ancr->offset = page_offset(pp);
    ancr->length = PAGE_SIZE;

    credp = crref();
    code = afs_ReadNoCache(VTOAFS(FILE_INODE(fp)), ancr, credp);
    crfree(credp);

    return afs_convert_code(code);
}

static inline int
afs_linux_can_bypass(struct inode *ip) {
    switch(cache_bypass_strategy) {
	case NEVER_BYPASS_CACHE:
	    return 0;
	case ALWAYS_BYPASS_CACHE:
	    return 1;
	case LARGE_FILES_BYPASS_CACHE:
	    if(i_size_read(ip) > cache_bypass_threshold)
		return 1;
	default:
	    return 0;
     }
}

/* Check if a file is permitted to bypass the cache by policy, and modify
 * the cache bypass state recorded for that file */

static inline int
afs_linux_bypass_check(struct inode *ip) {
    cred_t* credp;

    int bypass = afs_linux_can_bypass(ip);

    credp = crref();
    trydo_cache_transition(VTOAFS(ip), credp, bypass);
    crfree(credp);

    return bypass;
}


static int
afs_linux_readpage(struct file *fp, struct page *pp)
{
    int code;

    if (afs_linux_bypass_check(FILE_INODE(fp))) {
	code = afs_linux_bypass_readpage(fp, pp);
    } else {
	code = afs_linux_fillpage(fp, pp);
	if (!code)
	    code = afs_linux_prefetch(fp, pp);
	unlock_page(pp);
    }

    return code;
}

/* Readpages reads a number of pages for a particular file. We use
 * this to optimise the reading, by limiting the number of times upon which
 * we have to lookup, lock and open vcaches and dcaches
 */

static int
afs_linux_readpages(struct file *fp, struct address_space *mapping,
		    struct list_head *page_list, unsigned int num_pages)
{
    struct inode *inode = mapping->host;
    struct vcache *avc = VTOAFS(inode);
    struct dcache *tdc;
    struct file *cacheFp = NULL;
    int code;
    unsigned int page_idx;
    loff_t offset;
    struct pagevec lrupv;
    struct afs_pagecopy_task *task;

    if (afs_linux_bypass_check(inode))
	return afs_linux_bypass_readpages(fp, mapping, page_list, num_pages);

    if (cacheDiskType == AFS_FCACHE_TYPE_MEM)
	return 0;

    AFS_GLOCK();
    if ((code = afs_linux_VerifyVCache(avc, NULL))) {
	AFS_GUNLOCK();
	return code;
    }

    ObtainWriteLock(&avc->lock, 912);
    AFS_GUNLOCK();

    task = afs_pagecopy_init_task();

    tdc = NULL;
    pagevec_init(&lrupv, 0);
    for (page_idx = 0; page_idx < num_pages; page_idx++) {
	struct page *page = list_entry(page_list->prev, struct page, lru);
	list_del(&page->lru);
	offset = page_offset(page);

	if (tdc && tdc->f.chunk != AFS_CHUNK(offset)) {
	    AFS_GLOCK();
	    ReleaseReadLock(&tdc->lock);
	    afs_PutDCache(tdc);
	    AFS_GUNLOCK();
	    tdc = NULL;
	    if (cacheFp)
		filp_close(cacheFp, NULL);
	}

	if (!tdc) {
	    AFS_GLOCK();
	    if ((tdc = afs_FindDCache(avc, offset))) {
		ObtainReadLock(&tdc->lock);
		if (!hsame(avc->f.m.DataVersion, tdc->f.versionNo) ||
		    (tdc->dflags & DFFetching)) {
		    ReleaseReadLock(&tdc->lock);
		    afs_PutDCache(tdc);
		    tdc = NULL;
		}
	    }
	    AFS_GUNLOCK();
	    if (tdc)
		cacheFp = afs_linux_raw_open(&tdc->f.inode);
	}

	if (tdc && !add_to_page_cache(page, mapping, page->index,
				      GFP_KERNEL)) {
	    page_cache_get(page);
	    if (!pagevec_add(&lrupv, page))
		__pagevec_lru_add_file(&lrupv);

	    afs_linux_read_cache(cacheFp, page, tdc->f.chunk, &lrupv, task);
	}
	page_cache_release(page);
    }
    if (pagevec_count(&lrupv))
       __pagevec_lru_add_file(&lrupv);

    if (tdc)
	filp_close(cacheFp, NULL);

    afs_pagecopy_put_task(task);

    AFS_GLOCK();
    if (tdc) {
	ReleaseReadLock(&tdc->lock);
        afs_PutDCache(tdc);
    }

    ReleaseWriteLock(&avc->lock);
    AFS_GUNLOCK();
    return 0;
}

/* Prepare an AFS vcache for writeback. Should be called with the vcache
 * locked */
static inline int
afs_linux_prepare_writeback(struct vcache *avc) {
    if (avc->f.states & CPageWrite) {
	return AOP_WRITEPAGE_ACTIVATE;
    }
    avc->f.states |= CPageWrite;
    return 0;
}

static inline int
afs_linux_dopartialwrite(struct vcache *avc, cred_t *credp) {
    struct vrequest treq;
    int code = 0;

    if (!afs_InitReq(&treq, credp))
	code = afs_DoPartialWrite(avc, &treq);

    return afs_convert_code(code);
}

static inline void
afs_linux_complete_writeback(struct vcache *avc) {
    avc->f.states &= ~CPageWrite;
}

/* Writeback a given page syncronously. Called with no AFS locks held */
static int
afs_linux_page_writeback(struct inode *ip, struct page *pp,
			 unsigned long offset, unsigned int count,
			 cred_t *credp)
{
    struct vcache *vcp = VTOAFS(ip);
    char *buffer;
    afs_offs_t base;
    int code = 0;
    struct uio tuio;
    struct iovec iovec;
    int f_flags = 0;

    buffer = kmap(pp) + offset;
    base = page_offset(pp) + offset;

    AFS_GLOCK();
    afs_Trace4(afs_iclSetp, CM_TRACE_UPDATEPAGE, ICL_TYPE_POINTER, vcp,
	       ICL_TYPE_POINTER, pp, ICL_TYPE_INT32, page_count(pp),
	       ICL_TYPE_INT32, 99999);

    setup_uio(&tuio, &iovec, buffer, base, count, UIO_WRITE, AFS_UIOSYS);

    code = afs_write(vcp, &tuio, f_flags, credp, 0);

    i_size_write(ip, vcp->f.m.Length);
    ip->i_blocks = ((vcp->f.m.Length + 1023) >> 10) << 1;

    code = code ? afs_convert_code(code) : count - tuio.uio_resid;

    afs_Trace4(afs_iclSetp, CM_TRACE_UPDATEPAGE, ICL_TYPE_POINTER, vcp,
	       ICL_TYPE_POINTER, pp, ICL_TYPE_INT32, page_count(pp),
	       ICL_TYPE_INT32, code);

    AFS_GUNLOCK();
    kunmap(pp);

    return code;
}

static int
afs_linux_writepage_sync(struct inode *ip, struct page *pp,
			 unsigned long offset, unsigned int count)
{
    int code;
    int code1 = 0;
    struct vcache *vcp = VTOAFS(ip);
    cred_t *credp;

    /* Catch recursive writeback. This occurs if the kernel decides
     * writeback is required whilst we are writing to the cache, or
     * flushing to the server. When we're running syncronously (as
     * opposed to from writepage) we can't actually do anything about
     * this case - as we can't return AOP_WRITEPAGE_ACTIVATE to write()
     */
    AFS_GLOCK();
    ObtainWriteLock(&vcp->lock, 532);
    afs_linux_prepare_writeback(vcp);
    ReleaseWriteLock(&vcp->lock);
    AFS_GUNLOCK();

    credp = crref();
    code = afs_linux_page_writeback(ip, pp, offset, count, credp);

    AFS_GLOCK();
    ObtainWriteLock(&vcp->lock, 533);
    if (code > 0)
	code1 = afs_linux_dopartialwrite(vcp, credp);
    afs_linux_complete_writeback(vcp);
    ReleaseWriteLock(&vcp->lock);
    AFS_GUNLOCK();
    crfree(credp);

    if (code1)
	return code1;

    return code;
}

static int
#ifdef AOP_WRITEPAGE_TAKES_WRITEBACK_CONTROL
afs_linux_writepage(struct page *pp, struct writeback_control *wbc)
#else
afs_linux_writepage(struct page *pp)
#endif
{
    struct address_space *mapping = pp->mapping;
    struct inode *inode;
    struct vcache *vcp;
    cred_t *credp;
    unsigned int to = PAGE_CACHE_SIZE;
    loff_t isize;
    int code = 0;
    int code1 = 0;

    if (PageReclaim(pp)) {
	return AOP_WRITEPAGE_ACTIVATE;
	/* XXX - Do we need to redirty the page here? */
    }

    page_cache_get(pp);

    inode = mapping->host;
    vcp = VTOAFS(inode);
    isize = i_size_read(inode);

    /* Don't defeat an earlier truncate */
    if (page_offset(pp) > isize) {
	set_page_writeback(pp);
	unlock_page(pp);
	goto done;
    }

    AFS_GLOCK();
    ObtainWriteLock(&vcp->lock, 537);
    code = afs_linux_prepare_writeback(vcp);
    if (code == AOP_WRITEPAGE_ACTIVATE) {
	/* WRITEPAGE_ACTIVATE is the only return value that permits us
	 * to return with the page still locked */
	ReleaseWriteLock(&vcp->lock);
	AFS_GUNLOCK();
	return code;
    }

    /* Grab the creds structure currently held in the vnode, and
     * get a reference to it, in case it goes away ... */
    credp = vcp->cred;
    if (credp)
	crhold(credp);
    else
	credp = crref();
    ReleaseWriteLock(&vcp->lock);
    AFS_GUNLOCK();

    set_page_writeback(pp);

    SetPageUptodate(pp);

    /* We can unlock the page here, because it's protected by the
     * page_writeback flag. This should make us less vulnerable to
     * deadlocking in afs_write and afs_DoPartialWrite
     */
    unlock_page(pp);

    /* If this is the final page, then just write the number of bytes that
     * are actually in it */
    if ((isize - page_offset(pp)) < to )
	to = isize - page_offset(pp);

    code = afs_linux_page_writeback(inode, pp, 0, to, credp);

    AFS_GLOCK();
    ObtainWriteLock(&vcp->lock, 538);

    /* As much as we might like to ignore a file server error here,
     * and just try again when we close(), unfortunately StoreAllSegments
     * will invalidate our chunks if the server returns a permanent error,
     * so we need to at least try and get that error back to the user
     */
    if (code == to)
	code1 = afs_linux_dopartialwrite(vcp, credp);

    afs_linux_complete_writeback(vcp);
    ReleaseWriteLock(&vcp->lock);
    crfree(credp);
    AFS_GUNLOCK();

done:
    end_page_writeback(pp);
    page_cache_release(pp);

    if (code1)
	return code1;

    if (code == to)
	return 0;

    return code;
}

/* afs_linux_permission
 * Check access rights - returns error if can't check or permission denied.
 */
static int
#if defined(IOP_PERMISSION_TAKES_FLAGS)
afs_linux_permission(struct inode *ip, int mode, unsigned int flags)
#elif defined(IOP_PERMISSION_TAKES_NAMEIDATA)
afs_linux_permission(struct inode *ip, int mode, struct nameidata *nd)
#else
afs_linux_permission(struct inode *ip, int mode)
#endif
{
    int code;
    cred_t *credp;
    int tmp = 0;

    /* Check for RCU path walking */
#if defined(IOP_PERMISSION_TAKES_FLAGS)
    if (flags & IPERM_FLAG_RCU)
       return -ECHILD;
#elif defined(MAY_NOT_BLOCK)
    if (mode & MAY_NOT_BLOCK)
       return -ECHILD;
#endif

    credp = crref();
    AFS_GLOCK();
    if (mode & MAY_EXEC)
	tmp |= VEXEC;
    if (mode & MAY_READ)
	tmp |= VREAD;
    if (mode & MAY_WRITE)
	tmp |= VWRITE;
    code = afs_access(VTOAFS(ip), tmp, credp);

    AFS_GUNLOCK();
    crfree(credp);
    return afs_convert_code(code);
}

static int
afs_linux_commit_write(struct file *file, struct page *page, unsigned offset,
		       unsigned to)
{
    int code;
    struct inode *inode = FILE_INODE(file);
    loff_t pagebase = page_offset(page);

    if (i_size_read(inode) < (pagebase + offset))
	i_size_write(inode, pagebase + offset);

    if (PageChecked(page)) {
	SetPageUptodate(page);
	ClearPageChecked(page);
    }

    code = afs_linux_writepage_sync(inode, page, offset, to - offset);

    return code;
}

static int
afs_linux_prepare_write(struct file *file, struct page *page, unsigned from,
			unsigned to)
{

    /* http://kerneltrap.org/node/4941 details the expected behaviour of
     * prepare_write. Essentially, if the page exists within the file,
     * and is not being fully written, then we should populate it.
     */

    if (!PageUptodate(page)) {
	loff_t pagebase = page_offset(page);
	loff_t isize = i_size_read(page->mapping->host);

	/* Is the location we are writing to beyond the end of the file? */
	if (pagebase >= isize ||
	    ((from == 0) && (pagebase + to) >= isize)) {
	    zero_user_segments(page, 0, from, to, PAGE_CACHE_SIZE);
	    SetPageChecked(page);
	/* Are we we writing a full page */
	} else if (from == 0 && to == PAGE_CACHE_SIZE) {
	    SetPageChecked(page);
	/* Is the page readable, if it's wronly, we don't care, because we're
	 * not actually going to read from it ... */
	} else if ((file->f_flags && O_ACCMODE) != O_WRONLY) {
	    /* We don't care if fillpage fails, because if it does the page
	     * won't be marked as up to date
	     */
	    afs_linux_fillpage(file, page);
	}
    }
    return 0;
}

#if defined(STRUCT_ADDRESS_SPACE_OPERATIONS_HAS_WRITE_BEGIN)
static int
afs_linux_write_end(struct file *file, struct address_space *mapping,
                                loff_t pos, unsigned len, unsigned copied,
                                struct page *page, void *fsdata)
{
    int code;
    unsigned int from = pos & (PAGE_CACHE_SIZE - 1);

    code = afs_linux_commit_write(file, page, from, from + len);

    unlock_page(page);
    page_cache_release(page);
    return code;
}

static int
afs_linux_write_begin(struct file *file, struct address_space *mapping,
                                loff_t pos, unsigned len, unsigned flags,
                                struct page **pagep, void **fsdata)
{
    struct page *page;
    pgoff_t index = pos >> PAGE_CACHE_SHIFT;
    unsigned int from = pos & (PAGE_CACHE_SIZE - 1);
    int code;

    page = grab_cache_page_write_begin(mapping, index, flags);
    *pagep = page;

    code = afs_linux_prepare_write(file, page, from, from + len);
    if (code) {
	unlock_page(page);
	page_cache_release(page);
    }

    return code;
}
#endif

#ifndef STRUCT_DENTRY_OPERATIONS_HAS_D_AUTOMOUNT
static void *
afs_linux_dir_follow_link(struct dentry *dentry, struct nameidata *nd)
{
    struct dentry **dpp;
    struct dentry *target;

    if (current->total_link_count > 0) {
	/* avoid symlink resolution limits when resolving; we cannot contribute to
	 * an infinite symlink loop */
	/* only do this for follow_link when total_link_count is positive to be
	 * on the safe side; there is at least one code path in the Linux
	 * kernel where it seems like it may be possible to get here without
	 * total_link_count getting incremented. it is not clear on how that
	 * path is actually reached, but guard against it just to be safe */
	current->total_link_count--;
    }

    target = canonical_dentry(dentry->d_inode);

# ifdef STRUCT_NAMEIDATA_HAS_PATH
    dpp = &nd->path.dentry;
# else
    dpp = &nd->dentry;
# endif

    dput(*dpp);

    if (target) {
	*dpp = target;
    } else {
	*dpp = dget(dentry);
    }

    nd->last_type = LAST_BIND;

    return NULL;
}
#endif /* !STRUCT_DENTRY_OPERATIONS_HAS_D_AUTOMOUNT */


static struct inode_operations afs_file_iops = {
  .permission =		afs_linux_permission,
  .getattr =		afs_linux_getattr,
  .setattr =		afs_notify_change,
};

static struct address_space_operations afs_file_aops = {
  .readpage =		afs_linux_readpage,
  .readpages = 		afs_linux_readpages,
  .writepage =		afs_linux_writepage,
#if defined (STRUCT_ADDRESS_SPACE_OPERATIONS_HAS_WRITE_BEGIN)
  .write_begin =        afs_linux_write_begin,
  .write_end =          afs_linux_write_end,
#else
  .commit_write =       afs_linux_commit_write,
  .prepare_write =      afs_linux_prepare_write,
#endif
};


/* Separate ops vector for directories. Linux 2.2 tests type of inode
 * by what sort of operation is allowed.....
 */

static struct inode_operations afs_dir_iops = {
  .setattr =		afs_notify_change,
  .create =		afs_linux_create,
  .lookup =		afs_linux_lookup,
  .link =		afs_linux_link,
  .unlink =		afs_linux_unlink,
  .symlink =		afs_linux_symlink,
  .mkdir =		afs_linux_mkdir,
  .rmdir =		afs_linux_rmdir,
  .rename =		afs_linux_rename,
  .getattr =		afs_linux_getattr,
  .permission =		afs_linux_permission,
#ifndef STRUCT_DENTRY_OPERATIONS_HAS_D_AUTOMOUNT
  .follow_link =        afs_linux_dir_follow_link,
#endif
};

/* We really need a separate symlink set of ops, since do_follow_link()
 * determines if it _is_ a link by checking if the follow_link op is set.
 */
#if defined(USABLE_KERNEL_PAGE_SYMLINK_CACHE)
static int
afs_symlink_filler(struct file *file, struct page *page)
{
    struct inode *ip = (struct inode *)page->mapping->host;
    char *p = (char *)kmap(page);
    int code;

    AFS_GLOCK();
    code = afs_linux_ireadlink(ip, p, PAGE_SIZE, AFS_UIOSYS);
    AFS_GUNLOCK();

    if (code < 0)
	goto fail;
    p[code] = '\0';		/* null terminate? */

    SetPageUptodate(page);
    kunmap(page);
    unlock_page(page);
    return 0;

  fail:
    SetPageError(page);
    kunmap(page);
    unlock_page(page);
    return code;
}

static struct address_space_operations afs_symlink_aops = {
  .readpage =	afs_symlink_filler
};
#endif	/* USABLE_KERNEL_PAGE_SYMLINK_CACHE */

static struct inode_operations afs_symlink_iops = {
#if defined(USABLE_KERNEL_PAGE_SYMLINK_CACHE)
  .readlink = 		page_readlink,
# if defined(HAVE_LINUX_PAGE_FOLLOW_LINK)
  .follow_link =	page_follow_link,
# else
  .follow_link =	page_follow_link_light,
  .put_link =           page_put_link,
# endif
#else /* !defined(USABLE_KERNEL_PAGE_SYMLINK_CACHE) */
  .readlink = 		afs_linux_readlink,
  .follow_link =	afs_linux_follow_link,
  .put_link =		afs_linux_put_link,
#endif /* USABLE_KERNEL_PAGE_SYMLINK_CACHE */
  .setattr =		afs_notify_change,
};

void
afs_fill_inode(struct inode *ip, struct vattr *vattr)
{
	
    if (vattr)
	vattr2inode(ip, vattr);

    ip->i_mapping->backing_dev_info = afs_backing_dev_info;
/* Reset ops if symlink or directory. */
    if (S_ISREG(ip->i_mode)) {
	ip->i_op = &afs_file_iops;
	ip->i_fop = &afs_file_fops;
	ip->i_data.a_ops = &afs_file_aops;

    } else if (S_ISDIR(ip->i_mode)) {
	ip->i_op = &afs_dir_iops;
	ip->i_fop = &afs_dir_fops;

    } else if (S_ISLNK(ip->i_mode)) {
	ip->i_op = &afs_symlink_iops;
#if defined(USABLE_KERNEL_PAGE_SYMLINK_CACHE)
	ip->i_data.a_ops = &afs_symlink_aops;
	ip->i_mapping = &ip->i_data;
#endif
    }

}<|MERGE_RESOLUTION|>--- conflicted
+++ resolved
@@ -1197,13 +1197,6 @@
  * name is in kernel space at this point.
  */
 static int
-<<<<<<< HEAD
-#if defined(IOP_MKDIR_TAKES_UMODE_T)
-afs_linux_create(struct inode *dip, struct dentry *dp, umode_t mode,
-		 struct nameidata *nd)
-#else
-#ifdef IOP_CREATE_TAKES_NAMEIDATA
-=======
 #if defined(IOP_CREATE_TAKES_BOOL)
 afs_linux_create(struct inode *dip, struct dentry *dp, umode_t mode,
 		 bool excl)
@@ -1211,12 +1204,10 @@
 afs_linux_create(struct inode *dip, struct dentry *dp, umode_t mode,
 		 struct nameidata *nd)
 #elif defined(IOP_CREATE_TAKES_NAMEIDATA)
->>>>>>> ed0886ca
 afs_linux_create(struct inode *dip, struct dentry *dp, int mode,
 		 struct nameidata *nd)
 #else
 afs_linux_create(struct inode *dip, struct dentry *dp, int mode)
-#endif
 #endif
 {
     struct vattr vattr;
