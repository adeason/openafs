--- conflicted
+++ resolved
@@ -17,11 +17,7 @@
 #endif
 
 RCSID
-<<<<<<< HEAD
-    ("$Header: /cvs/openafs/src/rx/rx.c,v 1.58.2.54 2008/12/22 17:15:00 shadow Exp $");
-=======
     ("$Header: /cvs/openafs/src/rx/rx.c,v 1.58.2.55 2009/03/07 14:11:01 shadow Exp $");
->>>>>>> a75274d8
 
 #ifdef KERNEL
 #include "afs/sysincludes.h"
