/*
 * Copyright 1985, 1986, 1987, 1988 by the Massachusetts Institute of Technology.
 * For copying and distribution information, please see the file <mit-copyright.h>.
 */

#include <afsconfig.h>
#include <afs/param.h>

RCSID
    ("$Header: /cvs/openafs/src/util/get_krbrlm.c,v 1.6.2.2 2009/03/19 03:45:03 shadow Exp $");

#include <stdio.h>
#include <string.h>
#include <ctype.h>
#include "afsutil.h"

/*
 * Specialized version of the kerberos krb_get_lrealm function.
 * krb_get_lrealm takes a pointer to a string, and a number, n.  It fills
 * in the string, r, with the name of the nth realm specified on the
 * first line of the kerberos config file (KRB_CONF, defined in "krb.h").
 * It returns 0 (KSUCCESS) on success, and KFAILURE on failure. 
 *
 * On the kerberos version if the config file does not exist, and if n=1, a 
 * successful return will occur with r = KRB_REALM (also defined in "krb.h").
 *
 */
#define	KSUCCESS	0
#define	KFAILURE	(-1)

static char *
parse_str(char *buffer, char *result, int size)
{
    int n=0;

    if (!buffer)
        goto cleanup;

    while (*buffer && isspace(*buffer))
        buffer++;
    while (*buffer && !isspace(*buffer)) {
	if (n < size - 1) {
	    *result++=*buffer++;
	    n++;
	} else {
	    buffer++;
	}
    }

  cleanup:
    *result='\0';
    return buffer;
}


int
afs_krb_get_lrealm(char *r, int n)
{
    char linebuf[2048];
    char tr[AFS_REALM_SZ] = "";
    char *p;
    FILE *cnffile/*, *fopen()*/;
    int i;
    int rv = KFAILURE;

    *r = '\0';

    if ((cnffile = fopen(AFSDIR_SERVER_KCONF_FILEPATH, "r")) == NULL) {
	return (KFAILURE);
    }
    if (fgets(linebuf, sizeof(linebuf)-1, cnffile) == NULL) {
	goto cleanup;
    }
    linebuf[sizeof(linebuf)-1] = '\0';
    for (i=0, p=linebuf; i<=n && *p; i++) {
        p = parse_str(p, tr, AFS_REALM_SZ);
<<<<<<< HEAD
    }

    if (*tr) {
	strcpy(r,tr);
	rv = KSUCCESS;
    }

  cleanup:
    (void)fclose(cnffile);
    return rv;
}

int
afs_krb_exclusion(char * name)
{
    char linebuf[2048];
    char excl_name[256] = "";
    FILE *cnffile/*, *fopen()*/;
    int exclude = 0;

    if ((cnffile = fopen(AFSDIR_SERVER_KRB_EXCL_FILEPATH, "r")) == NULL)
	return exclude;

    for (;;) {
	if (fgets(linebuf, sizeof(linebuf)-1, cnffile) == NULL) {
	    goto cleanup;
	}
	linebuf[sizeof(linebuf)-1] = '\0';
        parse_str(linebuf, excl_name, sizeof(excl_name));

	if (!strcmp(name,excl_name)) {
	    exclude = 1;
	    break;
	}
    }

  cleanup:
    (void)fclose(cnffile);
    return exclude;
}

int
=======
    }

    if (*tr) {
	strcpy(r,tr);
	rv = KSUCCESS;
    }

  cleanup:
    (void)fclose(cnffile);
    return rv;
}

int
afs_krb_exclusion(char * name)
{
    char linebuf[2048];
    char excl_name[256] = "";
    FILE *cnffile/*, *fopen()*/;
    int exclude = 0;

    if ((cnffile = fopen(AFSDIR_SERVER_KRB_EXCL_FILEPATH, "r")) == NULL)
	return exclude;

    for (;;) {
	if (fgets(linebuf, sizeof(linebuf)-1, cnffile) == NULL) {
	    goto cleanup;
	}
	linebuf[sizeof(linebuf)-1] = '\0';
        parse_str(linebuf, excl_name, sizeof(excl_name));

	if (!strcmp(name,excl_name)) {
	    exclude = 1;
	    break;
	}
    }

  cleanup:
    (void)fclose(cnffile);
    return exclude;
}

int 
>>>>>>> a75274d8
afs_is_foreign_ticket_name(char *tname, char *tinst, char * tcell, char *localrealm)
{
    int foreign = 0;

    if (localrealm && strcasecmp(localrealm, tcell))
	foreign = 1;

#if	defined(AFS_ATHENA_STDENV) || defined(AFS_KERBREALM_ENV)
    if (foreign) {
	static char local_realms[AFS_NUM_LREALMS][AFS_REALM_SZ];
	static int  num_lrealms = -1;
	int lrealm_match, i;
	char uname[256];

	if (num_lrealms == -1) {
	    for (i=0; i<AFS_NUM_LREALMS; i++) {
		if (afs_krb_get_lrealm(local_realms[i], i) != 0 /*KSUCCESS*/)
		    break;
	    }

	    if (i==0 && localrealm) {
		strncpy(local_realms[0], localrealm, AFS_REALM_SZ);
		num_lrealms = 1;
	    } else {
		num_lrealms = i;
	    }
	}

	/* See if the ticket cell matches one of the local realms */
	lrealm_match = 0;
	for ( i=0;i<num_lrealms;i++ ) {
	    if (!strcasecmp(local_realms[i], tcell)) {
		lrealm_match = 1;
		break;
	    }
	}

<<<<<<< HEAD
	/* If yes, then make sure that the name is not present in
=======
	/* If yes, then make sure that the name is not present in 
>>>>>>> a75274d8
	 * an exclusion list */
	if (lrealm_match) {
	    if (tinst && tinst[0])
		snprintf(uname,sizeof(uname),"%s.%s@%s",tname,tinst,tcell);
	    else
		snprintf(uname,sizeof(uname),"%s@%s",tname,tcell);

	    if (afs_krb_exclusion(uname))
		lrealm_match = 0;
	}

	foreign = !lrealm_match;
    }
#endif
    return foreign;
}


<|MERGE_RESOLUTION|>--- conflicted
+++ resolved
@@ -74,50 +74,6 @@
     linebuf[sizeof(linebuf)-1] = '\0';
     for (i=0, p=linebuf; i<=n && *p; i++) {
         p = parse_str(p, tr, AFS_REALM_SZ);
-<<<<<<< HEAD
-    }
-
-    if (*tr) {
-	strcpy(r,tr);
-	rv = KSUCCESS;
-    }
-
-  cleanup:
-    (void)fclose(cnffile);
-    return rv;
-}
-
-int
-afs_krb_exclusion(char * name)
-{
-    char linebuf[2048];
-    char excl_name[256] = "";
-    FILE *cnffile/*, *fopen()*/;
-    int exclude = 0;
-
-    if ((cnffile = fopen(AFSDIR_SERVER_KRB_EXCL_FILEPATH, "r")) == NULL)
-	return exclude;
-
-    for (;;) {
-	if (fgets(linebuf, sizeof(linebuf)-1, cnffile) == NULL) {
-	    goto cleanup;
-	}
-	linebuf[sizeof(linebuf)-1] = '\0';
-        parse_str(linebuf, excl_name, sizeof(excl_name));
-
-	if (!strcmp(name,excl_name)) {
-	    exclude = 1;
-	    break;
-	}
-    }
-
-  cleanup:
-    (void)fclose(cnffile);
-    return exclude;
-}
-
-int
-=======
     }
 
     if (*tr) {
@@ -160,7 +116,6 @@
 }
 
 int 
->>>>>>> a75274d8
 afs_is_foreign_ticket_name(char *tname, char *tinst, char * tcell, char *localrealm)
 {
     int foreign = 0;
@@ -198,11 +153,7 @@
 	    }
 	}
 
-<<<<<<< HEAD
-	/* If yes, then make sure that the name is not present in
-=======
 	/* If yes, then make sure that the name is not present in 
->>>>>>> a75274d8
 	 * an exclusion list */
 	if (lrealm_match) {
 	    if (tinst && tinst[0])
