/*
 * Copyright 2000, International Business Machines Corporation and others.
 * All Rights Reserved.
 * 
 * This software has been released under the terms of the IBM Public
 * License.  For details, see the LICENSE file in the top-level source
 * directory or online at http://www.openafs.org/dl/license10.html
 */

#include <afsconfig.h>
#include <afs/param.h>

RCSID
    ("$Header: /cvs/openafs/src/viced/host.c,v 1.57.2.64 2009/03/19 03:45:02 shadow Exp $");

#include <stdio.h>
#include <errno.h>
#include <string.h>
#ifdef AFS_NT40_ENV
#include <fcntl.h>
#include <winsock2.h>
#else
#include <sys/file.h>
#include <netdb.h>
#include <netinet/in.h>
#endif

#include <afs/stds.h>
#include <rx/xdr.h>
#include <afs/assert.h>
#include <lwp.h>
#include <lock.h>
#include <afs/afsint.h>
#include <afs/rxgen_consts.h>
#include <afs/nfs.h>
#include <afs/errors.h>
#include <afs/ihandle.h>
#include <afs/vnode.h>
#include <afs/volume.h>
#ifdef AFS_ATHENA_STDENV
#include <krb.h>
#endif
#include <afs/acl.h>
#include <afs/ptclient.h>
#include <afs/prs_fs.h>
#include <afs/auth.h>
#include <afs/afsutil.h>
#include <afs/com_err.h>
#include <rx/rx.h>
#include <afs/cellconfig.h>
#include <stdlib.h>
#include "viced_prototypes.h"
#include "viced.h"
#include "host.h"


#ifdef AFS_PTHREAD_ENV
pthread_mutex_t host_glock_mutex;
#endif /* AFS_PTHREAD_ENV */

extern int Console;
extern int CurrentConnections;
extern int SystemId;
extern int AnonymousID;
extern prlist AnonCPS;
extern int LogLevel;
extern struct afsconf_dir *confDir;	/* config dir object */
extern int lwps;		/* the max number of server threads */
extern afsUUID FS_HostUUID;

afsUUID nulluuid;
int CEs = 0;			/* active clients */
int CEBlocks = 0;		/* number of blocks of CEs */
struct client *CEFree = 0;	/* first free client */
struct host *hostList = 0;	/* linked list of all hosts */
int hostCount = 0;		/* number of hosts in hostList */
int rxcon_ident_key;
int rxcon_client_key;
static struct rx_securityClass *sc = NULL;


#define CESPERBLOCK 73
struct CEBlock {		/* block of CESPERBLOCK file entries */
    struct client entry[CESPERBLOCK];
};

static void h_TossStuff_r(register struct host *host);

/*
 * Make sure the subnet macros have been defined.
 */
#ifndef IN_SUBNETA
#define	IN_SUBNETA(i)		((((afs_int32)(i))&0x80800000)==0x00800000)
#endif

#ifndef IN_CLASSA_SUBNET
#define	IN_CLASSA_SUBNET	0xffff0000
#endif

#ifndef IN_SUBNETB
#define	IN_SUBNETB(i)		((((afs_int32)(i))&0xc0008000)==0x80008000)
#endif

#ifndef IN_CLASSB_SUBNET
#define	IN_CLASSB_SUBNET	0xffffff00
#endif


/* get a new block of CEs and chain it on CEFree */
static void
GetCEBlock()
{
    register struct CEBlock *block;
    register int i;

    block = (struct CEBlock *)malloc(sizeof(struct CEBlock));
    if (!block) {
	ViceLog(0, ("Failed malloc in GetCEBlock\n"));
	ShutDownAndCore(PANIC);
    }

    for (i = 0; i < (CESPERBLOCK - 1); i++) {
	Lock_Init(&block->entry[i].lock);
	block->entry[i].next = &(block->entry[i + 1]);
    }
    block->entry[CESPERBLOCK - 1].next = 0;
    Lock_Init(&block->entry[CESPERBLOCK - 1].lock);
    CEFree = (struct client *)block;
    CEBlocks++;

}				/*GetCEBlock */


/* get the next available CE */
static struct client *
GetCE()
{
    register struct client *entry;

    if (CEFree == 0)
	GetCEBlock();
    if (CEFree == 0) {
	ViceLog(0, ("CEFree NULL in GetCE\n"));
	ShutDownAndCore(PANIC);
    }

    entry = CEFree;
    CEFree = entry->next;
    CEs++;
    memset((char *)entry, 0, CLIENT_TO_ZERO(entry));
    return (entry);

}				/*GetCE */


/* return an entry to the free list */
static void
FreeCE(register struct client *entry)
{
    entry->VenusEpoch = 0;
    entry->sid = 0;
    entry->next = CEFree;
    CEFree = entry;
    CEs--;

}				/*FreeCE */

/*
 * The HTs and HTBlocks variables were formerly static, but they are
 * now referenced elsewhere in the FileServer.
 */
int HTs = 0;			/* active file entries */
int HTBlocks = 0;		/* number of blocks of HTs */
static struct host *HTFree = 0;	/* first free file entry */

/*
 * Hash tables of host pointers. We need two tables, one
 * to map IP addresses onto host pointers, and another
 * to map host UUIDs onto host pointers.
 */
static struct h_AddrHashChain *hostAddrHashTable[h_HASHENTRIES];
static struct h_UuidHashChain *hostUuidHashTable[h_HASHENTRIES];
#define h_HashIndex(hostip) (ntohl(hostip) & (h_HASHENTRIES-1))
#define h_UuidHashIndex(uuidp) (((int)(afs_uuid_hash(uuidp))) & (h_HASHENTRIES-1))

struct HTBlock {		/* block of HTSPERBLOCK file entries */
    struct host entry[h_HTSPERBLOCK];
};


/* get a new block of HTs and chain it on HTFree */
static void
GetHTBlock()
{
    register struct HTBlock *block;
    register int i;
    static int index = 0;

    if (HTBlocks == h_MAXHOSTTABLES) {
	ViceLog(0, ("h_MAXHOSTTABLES reached\n"));
	ShutDownAndCore(PANIC);
    }

    block = (struct HTBlock *)malloc(sizeof(struct HTBlock));
    if (!block) {
	ViceLog(0, ("Failed malloc in GetHTBlock\n"));
	ShutDownAndCore(PANIC);
    }
#ifdef AFS_PTHREAD_ENV
    for (i = 0; i < (h_HTSPERBLOCK); i++)
	assert(pthread_cond_init(&block->entry[i].cond, NULL) == 0);
#endif /* AFS_PTHREAD_ENV */
    for (i = 0; i < (h_HTSPERBLOCK); i++)
	Lock_Init(&block->entry[i].lock);
    for (i = 0; i < (h_HTSPERBLOCK - 1); i++)
	block->entry[i].next = &(block->entry[i + 1]);
    for (i = 0; i < (h_HTSPERBLOCK); i++)
	block->entry[i].index = index++;
    block->entry[h_HTSPERBLOCK - 1].next = 0;
    HTFree = (struct host *)block;
    hosttableptrs[HTBlocks++] = block->entry;

}				/*GetHTBlock */


/* get the next available HT */
static struct host *
GetHT()
{
    register struct host *entry;

    if (HTFree == 0)
	GetHTBlock();
    assert(HTFree != 0);
    entry = HTFree;
    HTFree = entry->next;
    HTs++;
    memset((char *)entry, 0, HOST_TO_ZERO(entry));
    return (entry);

}				/*GetHT */


/* return an entry to the free list */
static void
FreeHT(register struct host *entry)
{
    entry->next = HTFree;
    HTFree = entry;
    HTs--;

}				/*FreeHT */

afs_int32
hpr_Initialize(struct ubik_client **uclient)
{
    afs_int32 code;
    struct rx_connection *serverconns[MAXSERVERS];
    struct rx_securityClass *sc[3];
    struct afsconf_dir *tdir;
    char tconfDir[100] = "";
    char tcell[64] = "";
    struct ktc_token ttoken;
    afs_int32 scIndex;
    struct afsconf_cell info;
    afs_int32 i;
    char cellstr[64];

    tdir = afsconf_Open(AFSDIR_SERVER_ETC_DIRPATH);
    if (!tdir) {
	ViceLog(0, ("hpr_Initialize: Could not open configuration directory: %s", AFSDIR_SERVER_ETC_DIRPATH));
	return -1;
    }
    
    code = afsconf_GetLocalCell(tdir, cellstr, sizeof(cellstr));
    if (code) {
	ViceLog(0, ("hpr_Initialize: Could not get local cell. [%d]", code));
	afsconf_Close(tdir);
	return code;
    }
    
    code = afsconf_GetCellInfo(tdir, cellstr, "afsprot", &info);
    if (code) {
	ViceLog(0, ("hpr_Initialize: Could not locate cell %s in %s/%s", cellstr, confDir, AFSDIR_CELLSERVDB_FILE));
	afsconf_Close(tdir);
	return code;
    }
    
    code = rx_Init(0);
    if (code) {
	ViceLog(0, ("hpr_Initialize: Could not initialize rx."));
	afsconf_Close(tdir);
        return code;
    }
    
    scIndex = 2;
    sc[0] = 0;
    sc[1] = 0;
    sc[2] = 0;
    /* Most callers use secLevel==1, however, the fileserver uses secLevel==2
     * to force use of the KeyFile.  secLevel == 0 implies -noauth was
     * specified. */
    if ((afsconf_GetLatestKey(tdir, 0, 0) == 0)) {
        code = afsconf_ClientAuthSecure(tdir, &sc[2], &scIndex);
        if (code)
	    ViceLog(0, ("hpr_Initialize: clientauthsecure returns %d %s (so trying noauth)", code, afs_error_message(code)));
        if (code)
            scIndex = 0;        /* use noauth */
        if (scIndex != 2)
            /* if there was a problem, an unauthenticated conn is returned */
            sc[scIndex] = sc[2];
    } else {
        struct ktc_principal sname;
        strcpy(sname.cell, info.name);
        sname.instance[0] = 0;
        strcpy(sname.name, "afs");
        code = ktc_GetToken(&sname, &ttoken, sizeof(ttoken), NULL);
        if (code)
            scIndex = 0;
        else {
            if (ttoken.kvno >= 0 && ttoken.kvno <= 256)
                /* this is a kerberos ticket, set scIndex accordingly */
                scIndex = 2;
            else {
                ViceLog(0, ("hpr_Initialize: funny kvno (%d) in ticket, proceeding", ttoken.kvno));
                scIndex = 2;
            }
            sc[2] =
                rxkad_NewClientSecurityObject(rxkad_clear, &ttoken.sessionKey,
                                              ttoken.kvno, ttoken.ticketLen,
                                              ttoken.ticket);
        }
    }
    if ((scIndex == 0) && (sc[0] == 0))
        sc[0] = rxnull_NewClientSecurityObject();
    if ((scIndex == 0))
	ViceLog(0, ("hpr_Initialize: Could not get afs tokens, running unauthenticated. [%d]", code));
    
    memset(serverconns, 0, sizeof(serverconns));        /* terminate list!!! */
    for (i = 0; i < info.numServers; i++) {
        serverconns[i] =
            rx_NewConnection(info.hostAddr[i].sin_addr.s_addr,
                             info.hostAddr[i].sin_port, PRSRV, sc[scIndex],
                             scIndex);
    }

    code = ubik_ClientInit(serverconns, uclient);
    if (code) {
	ViceLog(0, ("hpr_Initialize: ubik client init failed. [%d]", code));
    }
    afsconf_Close(tdir);
    code = rxs_Release(sc[scIndex]);
    return code;
}

int
hpr_End(struct ubik_client *uclient)
{
    int code = 0;

    if (uclient) {
        code = ubik_ClientDestroy(uclient);
    }
    return code;
}

int
hpr_GetHostCPS(afs_int32 host, prlist *CPS)
{
#ifdef AFS_PTHREAD_ENV
    register afs_int32 code;
    afs_int32 over;
    struct ubik_client *uclient = 
	(struct ubik_client *)pthread_getspecific(viced_uclient_key);

    if (!uclient) {
        code = hpr_Initialize(&uclient);
	if (!code) 
	    assert(pthread_setspecific(viced_uclient_key, (void *)uclient) == 0);
	else
	    return code;
    }

    over = 0;
    code = ubik_PR_GetHostCPS(uclient, 0, host, CPS, &over);
    if (code != PRSUCCESS)
        return code;
    if (over) {
      /* do something about this, probably make a new call */
      /* don't forget there's a hard limit in the interface */
        fprintf(stderr,
                "membership list for host id %d exceeds display limit\n",
                host);
    }
    return 0;
#else
    return pr_GetHostCPS(host, CPS);
#endif
}

int
hpr_NameToId(namelist *names, idlist *ids)
{
#ifdef AFS_PTHREAD_ENV
    register afs_int32 code;
    register afs_int32 i;
    struct ubik_client *uclient = 
	(struct ubik_client *)pthread_getspecific(viced_uclient_key);

    if (!uclient) {
        code = hpr_Initialize(&uclient);
	if (!code)
	    assert(pthread_setspecific(viced_uclient_key, (void *)uclient) == 0);
	else
	    return code;
    }

    for (i = 0; i < names->namelist_len; i++)
        stolower(names->namelist_val[i]);
    code = ubik_PR_NameToID(uclient, 0, names, ids);
    return code;
#else
    return pr_NameToId(names, ids);
#endif
}

int
hpr_IdToName(idlist *ids, namelist *names)
{
#ifdef AFS_PTHREAD_ENV
    register afs_int32 code;
    struct ubik_client *uclient = 
	(struct ubik_client *)pthread_getspecific(viced_uclient_key);
    
    if (!uclient) {
        code = hpr_Initialize(&uclient);
	if (!code)
	    assert(pthread_setspecific(viced_uclient_key, (void *)uclient) == 0);
	else
	    return code;
    }

    code = ubik_PR_IDToName(uclient, 0, ids, names);
    return code;
#else
    return pr_IdToName(ids, names);
#endif
}

int
hpr_GetCPS(afs_int32 id, prlist *CPS)
{
#ifdef AFS_PTHREAD_ENV
    register afs_int32 code;
    afs_int32 over;
    struct ubik_client *uclient = 
	(struct ubik_client *)pthread_getspecific(viced_uclient_key);

    if (!uclient) {
        code = hpr_Initialize(&uclient);
	if (!code)
	    assert(pthread_setspecific(viced_uclient_key, (void *)uclient) == 0);
	else
	    return code;
    }

    over = 0;
    code = ubik_PR_GetCPS(uclient, 0, id, CPS, &over);
    if (code != PRSUCCESS)
        return code;
    if (over) {
      /* do something about this, probably make a new call */
      /* don't forget there's a hard limit in the interface */
        fprintf(stderr, "membership list for id %d exceeds display limit\n",
                id);
    }
    return 0;
#else
    return pr_GetCPS(id, CPS);
#endif
}

static short consolePort = 0;

int
h_Release(register struct host *host)
{
    H_LOCK;
    h_Release_r(host);
    H_UNLOCK;
    return 0;
}

/**
 * If this thread does not have a hold on this host AND
 * if other threads also dont have any holds on this host AND
 * If either the HOSTDELETED or CLIENTDELETED flags are set
 * then toss the host
 */
int
h_Release_r(register struct host *host)
{

    if (!((host)->holds[h_holdSlot()] & ~h_holdbit())) {
	if (!h_OtherHolds_r(host)) {
	    /* must avoid masking this until after h_OtherHolds_r runs
	     * but it should be run before h_TossStuff_r */
	    (host)->holds[h_holdSlot()] &= ~h_holdbit();
	    if ((host->hostFlags & HOSTDELETED)
		|| (host->hostFlags & CLIENTDELETED)) {
		h_TossStuff_r(host);
	    }
	} else
	    (host)->holds[h_holdSlot()] &= ~h_holdbit();
    } else
	(host)->holds[h_holdSlot()] &= ~h_holdbit();

    return 0;
}

int
h_OtherHolds_r(register struct host *host)
{
    register int i, bit, slot;
    bit = h_holdbit();
    slot = h_holdSlot();
    for (i = 0; i < h_maxSlots; i++) {
	if (host->holds[i] != ((i == slot) ? bit : 0)) {
	    return 1;
	}
    }
    return 0;
}

int
h_Lock_r(register struct host *host)
{
    H_UNLOCK;
    h_Lock(host);
    H_LOCK;
    return 0;
}

/**
  * Non-blocking lock
  * returns 1 if already locked
  * else returns locks and returns 0
  */

int
h_NBLock_r(register struct host *host)
{
    struct Lock *hostLock = &host->lock;
    int locked = 0;

    H_UNLOCK;
    LOCK_LOCK(hostLock);
    if (!(hostLock->excl_locked) && !(hostLock->readers_reading))
	hostLock->excl_locked = WRITE_LOCK;
    else
	locked = 1;

    LOCK_UNLOCK(hostLock);
    H_LOCK;
    if (locked)
	return 1;
    else
	return 0;
}


#if FS_STATS_DETAILED
/*------------------------------------------------------------------------
 * PRIVATE h_AddrInSameNetwork
 *
 * Description:
 *	Given a target IP address and a candidate IP address (both
 *	in host byte order), return a non-zero value (1) if the
 *	candidate address is in a different network from the target
 *	address.
 *
 * Arguments:
 *	a_targetAddr	   : Target address.
 *	a_candAddr	   : Candidate address.
 *
 * Returns:
 *	1 if the candidate address is in the same net as the target,
 *	0 otherwise.
 *
 * Environment:
 *	The target and candidate addresses are both in host byte
 *	order, NOT network byte order, when passed in.  We return
 *	our value as a character, since that's the type of field in
 *	the host structure, where this info will be stored.
 *
 * Side Effects:
 *	As advertised.
 *------------------------------------------------------------------------*/

static char
h_AddrInSameNetwork(afs_uint32 a_targetAddr, afs_uint32 a_candAddr)
{				/*h_AddrInSameNetwork */

    afs_uint32 targetNet;
    afs_uint32 candNet;

    /*
     * Pull out the network and subnetwork numbers from the target
     * and candidate addresses.  We can short-circuit this whole
     * affair if the target and candidate addresses are not of the
     * same class.
     */
    if (IN_CLASSA(a_targetAddr)) {
	if (!(IN_CLASSA(a_candAddr))) {
	    return (0);
	}
	targetNet = a_targetAddr & IN_CLASSA_NET;
	candNet = a_candAddr & IN_CLASSA_NET;
    } else if (IN_CLASSB(a_targetAddr)) {
	if (!(IN_CLASSB(a_candAddr))) {
	    return (0);
	}
	targetNet = a_targetAddr & IN_CLASSB_NET;
	candNet = a_candAddr & IN_CLASSB_NET;
    } /*Class B target */
    else if (IN_CLASSC(a_targetAddr)) {
	if (!(IN_CLASSC(a_candAddr))) {
	    return (0);
	}
	targetNet = a_targetAddr & IN_CLASSC_NET;
	candNet = a_candAddr & IN_CLASSC_NET;
    } /*Class C target */
    else {
	targetNet = a_targetAddr;
	candNet = a_candAddr;
    }				/*Class D address */

    /*
     * Now, simply compare the extracted net values for the two addresses
     * (which at this point are known to be of the same class)
     */
    if (targetNet == candNet)
	return (1);
    else
	return (0);

}				/*h_AddrInSameNetwork */
#endif /* FS_STATS_DETAILED */


/* Assumptions: called with held host */
void
h_gethostcps_r(register struct host *host, register afs_int32 now)
{
    register int code;
    int slept = 0;

    /* wait if somebody else is already doing the getCPS call */
    while (host->hostFlags & HCPS_INPROGRESS) {
	slept = 1;		/* I did sleep */
	host->hostFlags |= HCPS_WAITING;	/* I am sleeping now */
#ifdef AFS_PTHREAD_ENV
	pthread_cond_wait(&host->cond, &host_glock_mutex);
#else /* AFS_PTHREAD_ENV */
	if ((code = LWP_WaitProcess(&(host->hostFlags))) != LWP_SUCCESS)
	    ViceLog(0, ("LWP_WaitProcess returned %d\n", code));
#endif /* AFS_PTHREAD_ENV */
    }


    host->hostFlags |= HCPS_INPROGRESS;	/* mark as CPSCall in progress */
    if (host->hcps.prlist_val)
	free(host->hcps.prlist_val);	/* this is for hostaclRefresh */
    host->hcps.prlist_val = NULL;
    host->hcps.prlist_len = 0;
    slept ? (host->cpsCall = FT_ApproxTime()) : (host->cpsCall = now);

    H_UNLOCK;
    code = hpr_GetHostCPS(ntohl(host->host), &host->hcps);
    H_LOCK;
    if (code) {
	/*
	 * Although ubik_Call (called by pr_GetHostCPS) traverses thru all protection servers
	 * and reevaluates things if no sync server or quorum is found we could still end up
	 * with one of these errors. In such case we would like to reevaluate the rpc call to
	 * find if there's cps for this guy. We treat other errors (except network failures
	 * ones - i.e. code < 0) as an indication that there is no CPS for this host. Ideally
	 * we could like to deal this problem the other way around (i.e. if code == NOCPS 
	 * ignore else retry next time) but the problem is that there're other errors (i.e.
	 * EPERM) for which we don't want to retry and we don't know the whole code list!
	 */
	if (code < 0 || code == UNOQUORUM || code == UNOTSYNC) {
	    /* 
	     * We would have preferred to use a while loop and try again since ops in protected
	     * acls for this host will fail now but they'll be reevaluated on any subsequent
	     * call. The attempt to wait for a quorum/sync site or network error won't work
	     * since this problems really should only occurs during a complete fileserver 
	     * restart. Since the fileserver will start before the ptservers (and thus before
	     * quorums are complete) clients will be utilizing all the fileserver's lwps!!
	     */
	    host->hcpsfailed = 1;
	    ViceLog(0,
		    ("Warning:  GetHostCPS failed (%d) for %x; will retry\n",
		     code, host->host));
	} else {
	    host->hcpsfailed = 0;
	    ViceLog(1,
		    ("gethost:  GetHostCPS failed (%d) for %x; ignored\n",
		     code, host->host));
	}
	if (host->hcps.prlist_val)
	    free(host->hcps.prlist_val);
	host->hcps.prlist_val = NULL;
	host->hcps.prlist_len = 0;	/* Make sure it's zero */
    } else
	host->hcpsfailed = 0;

    host->hostFlags &= ~HCPS_INPROGRESS;
    /* signal all who are waiting */
    if (host->hostFlags & HCPS_WAITING) {	/* somebody is waiting */
	host->hostFlags &= ~HCPS_WAITING;
#ifdef AFS_PTHREAD_ENV
	assert(pthread_cond_broadcast(&host->cond) == 0);
#else /* AFS_PTHREAD_ENV */
	if ((code = LWP_NoYieldSignal(&(host->hostFlags))) != LWP_SUCCESS)
	    ViceLog(0, ("LWP_NoYieldSignal returns %d\n", code));
#endif /* AFS_PTHREAD_ENV */
    }
}

/* args in net byte order */
void
h_flushhostcps(register afs_uint32 hostaddr, register afs_uint16 hport)
{
    struct host *host;
    int held = 0;

    H_LOCK;
    h_Lookup_r(hostaddr, hport, &held, &host);
    if (host) {
	host->hcpsfailed = 1;
	if (!held)
	    h_Release_r(host);
    }
    H_UNLOCK;
    return;
}


/*
 * Allocate a host.  It will be identified by the peer (ip,port) info in the
 * rx connection provided.  The host is returned held and locked
 */
#define	DEF_ROPCONS 2115

struct host *
h_Alloc_r(register struct rx_connection *r_con)
{
    struct servent *serverentry;
    register struct host *host;
    afs_int32 now;
#if FS_STATS_DETAILED
    afs_uint32 newHostAddr_HBO;	/*New host IP addr, in host byte order */
#endif /* FS_STATS_DETAILED */

    host = GetHT();

    host->host = rxr_HostOf(r_con);
    host->port = rxr_PortOf(r_con);

    hashInsert_r(host->host, host->port, host);

    if (consolePort == 0) {	/* find the portal number for console */
#if	defined(AFS_OSF_ENV)
	serverentry = getservbyname("ropcons", "");
#else
	serverentry = getservbyname("ropcons", 0);
#endif
	if (serverentry)
	    consolePort = serverentry->s_port;
	else
	    consolePort = htons(DEF_ROPCONS);	/* Use a default */
    }
    if (host->port == consolePort)
	host->Console = 1;
    /* Make a callback channel even for the console, on the off chance that it
     * makes a request that causes a break call back.  It shouldn't. */
    {
	if (!sc)
	    sc = rxnull_NewClientSecurityObject();
	host->callback_rxcon =
	    rx_NewConnection(host->host, host->port, 1, sc, 0);
	rx_SetConnDeadTime(host->callback_rxcon, 50);
	rx_SetConnHardDeadTime(host->callback_rxcon, AFS_HARDDEADTIME);
    }
    now = host->LastCall = host->cpsCall = host->ActiveCall = FT_ApproxTime();
    host->hostFlags = 0;
    host->hcps.prlist_val = NULL;
    host->hcps.prlist_len = 0;
    host->interface = 0;
#ifdef undef
    host->hcpsfailed = 0;	/* save cycles */
    h_gethostcps(host);		/* do this under host hold/lock */
#endif
    host->FirstClient = 0;
    h_Hold_r(host);
    h_Lock_r(host);
    h_InsertList_r(host);	/* update global host List */
#if FS_STATS_DETAILED
    /*
     * Compare the new host's IP address (in host byte order) with ours
     * (the File Server's), remembering if they are in the same network.
     */
    newHostAddr_HBO = (afs_uint32) ntohl(host->host);
    host->InSameNetwork =
	h_AddrInSameNetwork(FS_HostAddr_HBO, newHostAddr_HBO);
#endif /* FS_STATS_DETAILED */
    return host;

}				/*h_Alloc_r */


/* Lookup a host given an IP address and UDP port number. */
/* hostaddr and hport are in network order */
/* Note: host should be released by caller if 0 == *heldp and non-null */
/* hostaddr and hport are in network order */
int
h_Lookup_r(afs_uint32 haddr, afs_uint16 hport, int *heldp, struct host **hostp)
{
    register afs_int32 now;
    register struct host *host = NULL;
    register struct h_AddrHashChain *chain;
    register index = h_HashIndex(haddr);
    extern int hostaclRefresh;

  restart:
    for (chain = hostAddrHashTable[index]; chain; chain = chain->next) {
	host = chain->hostPtr;
	assert(host);
	if (!(host->hostFlags & HOSTDELETED) && chain->addr == haddr
	    && chain->port == hport) {
	    if ((host->hostFlags & HWHO_INPROGRESS) && 
		h_threadquota(host->lock.num_waiting)) {
		*hostp = 0;
		return VBUSY;
	    }
	    *heldp = h_Held_r(host);
	    if (!*heldp)
		h_Hold_r(host);
	    h_Lock_r(host);
	    if (host->hostFlags & HOSTDELETED) {
		h_Unlock_r(host);
		if (!*heldp)
		    h_Release_r(host);
		goto restart;
	    }
	    h_Unlock_r(host);
	    now = FT_ApproxTime();	/* always evaluate "now" */
	    if (host->hcpsfailed || (host->cpsCall + hostaclRefresh < now)) {
		/*
		 * Every hostaclRefresh period (def 2 hrs) get the new
		 * membership list for the host.  Note this could be the
		 * first time that the host is added to a group.  Also
		 * here we also retry on previous legitimate hcps failures.
		 *
		 * If we get here we still have a host hold.
		 */
		h_gethostcps_r(host, now);
	    }
	    break;
	}
	host = NULL;
    }
    *hostp = host;
    return 0;
}				/*h_Lookup */

/* Lookup a host given its UUID. */
struct host *
h_LookupUuid_r(afsUUID * uuidp)
{
    register struct host *host = 0;
    register struct h_UuidHashChain *chain;
    register index = h_UuidHashIndex(uuidp);

    for (chain = hostUuidHashTable[index]; chain; chain = chain->next) {
	host = chain->hostPtr;
	assert(host);
	if (!(host->hostFlags & HOSTDELETED) && host->interface
	    && afs_uuid_equal(&host->interface->uuid, uuidp)) {
	    break;
	}
	host = NULL;
    }
    return host;

}				/*h_Lookup */


/*
 * h_Hold_r: Establish a hold by the current LWP on this host--the host
 * or its clients will not be physically deleted until all holds have
 * been released.
 * NOTE: h_Hold_r is a macro defined in host.h.
 */

/* h_TossStuff_r:  Toss anything in the host structure (the host or
 * clients marked for deletion.  Called from h_Release_r ONLY.
 * To be called, there must be no holds, and either host->deleted
 * or host->clientDeleted must be set.
 */
static void
h_TossStuff_r(register struct host *host)
{
    register struct client **cp, *client;
    int i;

    /* if somebody still has this host held */
    for (i = 0; (i < h_maxSlots) && (!(host)->holds[i]); i++);
    if (i != h_maxSlots)
	return;

    /* if somebody still has this host locked */
    if (h_NBLock_r(host) != 0) {
	char hoststr[16];
	ViceLog(0,
		("Warning:  h_TossStuff_r failed; Host %s:%d was locked.\n",
		 afs_inet_ntoa_r(host->host, hoststr), ntohs(host->port)));
	return;
    } else {
	h_Unlock_r(host);
    }

    /* ASSUMPTION: rxi_FreeConnection() does not yield */
    for (cp = &host->FirstClient; (client = *cp);) {
	if ((host->hostFlags & HOSTDELETED) || client->deleted) {
	    int code;
	    ObtainWriteLockNoBlock(&client->lock, code);
	    if (code < 0) {
		char hoststr[16];
		ViceLog(0,
			("Warning: h_TossStuff_r failed: Host %s:%d client %x was locked.\n",
			 afs_inet_ntoa_r(host->host, hoststr),
			 ntohs(host->port), client));
		return;
	    }
		 
	    if (client->refCount) {
		char hoststr[16];
		ViceLog(0,
			("Warning: h_TossStuff_r failed: Host %s:%d client %x refcount %d.\n",
			 afs_inet_ntoa_r(host->host, hoststr),
			 ntohs(host->port), client, client->refCount));
		/* This is the same thing we do if the host is locked */
		ReleaseWriteLock(&client->lock);
		return;
	    }
	    client->CPS.prlist_len = 0;
	    if ((client->ViceId != ANONYMOUSID) && client->CPS.prlist_val)
		free(client->CPS.prlist_val);
	    client->CPS.prlist_val = NULL;
	    CurrentConnections--;
	    *cp = client->next;
	    ReleaseWriteLock(&client->lock);
	    FreeCE(client);
	} else
	    cp = &client->next;
    }

    /* We've just cleaned out all the deleted clients; clear the flag */
    host->hostFlags &= ~CLIENTDELETED;

    if (host->hostFlags & HOSTDELETED) {
        register struct h_AddrHashChain **ahp, *ath;
	register struct rx_connection *rxconn;
	afsUUID *uuidp;
	struct AddrPort hostAddrPort;
	int i;

	if (host->Console & 1)
	    Console--;
	if ((rxconn = host->callback_rxcon)) {
	    host->callback_rxcon = (struct rx_connection *)0;
	    rx_DestroyConnection(rxconn);
	}
	if (host->hcps.prlist_val)
	    free(host->hcps.prlist_val);
	host->hcps.prlist_val = NULL;
	host->hcps.prlist_len = 0;
	DeleteAllCallBacks_r(host, 1);
	host->hostFlags &= ~RESETDONE;	/* just to be safe */

	/* if alternate addresses do not exist */
	if (!(host->interface)) {
	    for (ahp = &hostAddrHashTable[h_HashIndex(host->host)]; (ath = *ahp);
		 ahp = &ath->next) {
		assert(ath->hostPtr);
		if (ath->hostPtr == host) {
		    *ahp = ath->next;
		    free(ath);
		    break;
		}
	    }
	} else {
            register struct h_UuidHashChain **uhp, *uth;
	    /* delete the hash entry for the UUID */
	    uuidp = &host->interface->uuid;
	    for (uhp = &hostUuidHashTable[h_UuidHashIndex(uuidp)]; (uth = *uhp);
		 uhp = &uth->next) {
		assert(uth->hostPtr);
		if (uth->hostPtr == host) {
		    *uhp = uth->next;
		    free(uth);
		    break;
		}
	    }
	    /* delete the hash entry for each alternate addresses */
	    for (i = 0; i < host->interface->numberOfInterfaces; i++) {
		hostAddrPort = host->interface->interface[i];

                if (!hostAddrPort.valid)
                    continue;

		for (ahp = &hostAddrHashTable[h_HashIndex(hostAddrPort.addr)]; (ath = *ahp);
		     ahp = &ath->next) {
		    assert(ath->hostPtr);
		    if (ath->hostPtr == host) {
			*ahp = ath->next;
			free(ath);
			break;
		    }
		}
	    }
	    free(host->interface);
	    host->interface = NULL;
	}			/* if alternate address exists */

        h_DeleteList_r(host);	/* remove host from global host List */
        FreeHT(host);
    }
}				/*h_TossStuff_r */



/* h_Enumerate: Calls (*proc)(host, held, param) for at least each host in the
 * system at the start of the enumeration (perhaps more).  Hosts may be deleted
 * (have delete flag set); ditto for clients.  (*proc) is always called with
 * host h_held().  The hold state of the host with respect to this lwp is passed
 * to (*proc) as the param held.  The proc should return 0 if the host should be
 * released, 1 if it should be held after enumeration.
 */
void
h_Enumerate(int (*proc) (), char *param)
{
    register struct host *host, **list;
    register int *held;
    register int i, count;

    H_LOCK;
    if (hostCount == 0) {
	H_UNLOCK;
	return;
    }
    list = (struct host **)malloc(hostCount * sizeof(struct host *));
    if (!list) {
	ViceLog(0, ("Failed malloc in h_Enumerate\n"));
	assert(0);
    }
    held = (int *)malloc(hostCount * sizeof(int));
    if (!held) {
	ViceLog(0, ("Failed malloc in h_Enumerate\n"));
	assert(0);
    }
    for (count = 0, host = hostList; host; host = host->next, count++) {
	list[count] = host;
	if (!(held[count] = h_Held_r(host)))
	    h_Hold_r(host);
    }
    if (count != hostCount) {
	ViceLog(0, ("h_Enumerate found %d of %d hosts\n", count, hostCount));
    }
    assert(count <= hostCount);
    H_UNLOCK;
    for (i = 0; i < count; i++) {
	held[i] = (*proc) (list[i], held[i], param);
	if (!held[i])
	    h_Release(list[i]);	/* this might free up the host */
    }
    free((void *)list);
    free((void *)held);
}				/*h_Enumerate */

/* h_Enumerate_r (revised):
 * Calls (*proc)(host, held, param) for each host in hostList, starting
 * at enumstart
 * Hosts may be deleted (have delete flag set); ditto for clients.
 * (*proc) is always called with
 * host h_held() and the global host lock (H_LOCK) locked.The hold state of the
 * host with respect to this lwp is passed to (*proc) as the param held.
 * The proc should return 0 if the host should be released, 1 if it should
 * be held after enumeration.
 */
void
h_Enumerate_r(int (*proc) (), struct host *enumstart, char *param)
{
    register struct host *host, *next;
    int held = 0;
    int nheld = 0;

    if (hostCount == 0) {
	return;
    }
    if (enumstart && !(held = h_Held_r(enumstart)))
	h_Hold_r(enumstart); 
    for (host = enumstart; host; host = next, held = nheld) {
	next = host->next;
	if (next && !(nheld = h_Held_r(next)))
	    h_Hold_r(next);
	held = (*proc) (host, held, param);
	if (!held)
	    h_Release_r(host); /* this might free up the host */
    }
}				/*h_Enumerate_r */

/* inserts a new HashChain structure corresponding to this UUID */
void
hashInsertUuid_r(struct afsUUID *uuid, struct host *host)
{
    int index;
    struct h_UuidHashChain *chain;

    /* hash into proper bucket */
    index = h_UuidHashIndex(uuid);

    /* don't add the same entry multiple times */
    for (chain = hostUuidHashTable[index]; chain; chain = chain->next) {
	if (chain->hostPtr->interface && 
	    afs_uuid_equal(&chain->hostPtr->interface->uuid, uuid))
	    return;
    }

    /* insert into beginning of list for this bucket */
    chain = (struct h_UuidHashChain *)malloc(sizeof(struct h_UuidHashChain));
    if (!chain) {
	ViceLog(0, ("Failed malloc in hashInsertUuid_r\n"));
	assert(0);
    }
    assert(chain);
    chain->hostPtr = host;
    chain->next = hostUuidHashTable[index];
    hostUuidHashTable[index] = chain;
}


/* inserts a new HashChain structure corresponding to this address */
void
hashInsert_r(afs_uint32 addr, afs_uint16 port, struct host *host)
{
    int index;
    struct h_AddrHashChain *chain;
    int found = 0;
    char hoststr[16]; 
  
    /* hash into proper bucket */
    index = h_HashIndex(addr);

    /* don't add the same entry multiple times */
    for (chain = hostAddrHashTable[index]; chain; chain = chain->next) {
	if (chain->addr == addr && chain->port == port) {
	    if (chain->hostPtr == host)
		found = 1;
	    else if (!(host->hostFlags & HOSTDELETED))
		ViceLog(125, ("Addr %s:%d assigned to %x and %x.\n",
			    afs_inet_ntoa_r(addr, hoststr), ntohs(port),
			    host, chain));
	}
    }

    if (found)
	return;

    /* insert into beginning of list for this bucket */
    chain = (struct h_AddrHashChain *)malloc(sizeof(struct h_AddrHashChain));
    if (!chain) {
	ViceLog(0, ("Failed malloc in hashInsert_r\n"));
	assert(0);
    }
    chain->hostPtr = host;
    chain->next = hostAddrHashTable[index];
    chain->addr = addr;
    chain->port = port;
    hostAddrHashTable[index] = chain;
}

/*
 * This is called with host locked and held. At this point, the
 * hostAddrHashTable should not have entries for the alternate
 * interfaces. This function has to insert these entries in the
 * hostAddrHashTable.
 *
 * All addresses are in network byte order.
 */
int
addInterfaceAddr_r(struct host *host, afs_uint32 addr, afs_uint16 port)
{
    int i;
    int number;
    int found;
    struct Interface *interface;
    char hoststr[16], hoststr2[16];

    assert(host);
    assert(host->interface);

    /*
     * Make sure this address is on the list of known addresses
     * for this host.
     */
    number = host->interface->numberOfInterfaces;
    for (i = 0, found = 0; i < number && !found; i++) {
	if (host->interface->interface[i].addr == addr &&
            host->interface->interface[i].port == port) {
	    found = 1;
            host->interface->interface[i].valid = 1;
        }
    }

    ViceLog(125, ("addInterfaceAddr : host %x (%s:%d) addr %s:%d : found:%d\n", 
		   host, afs_inet_ntoa_r(host->host, hoststr), ntohs(host->port), 
		   afs_inet_ntoa_r(addr, hoststr2), ntohs(port), found));
    
    if (!found) {
	interface = (struct Interface *)
	    malloc(sizeof(struct Interface) + (sizeof(struct AddrPort) * number));
	if (!interface) {
	    ViceLog(0, ("Failed malloc in addInterfaceAddr_r\n"));
	    assert(0);
	}
	interface->numberOfInterfaces = number + 1;
	interface->uuid = host->interface->uuid;
	for (i = 0; i < number; i++)
	    interface->interface[i] = host->interface->interface[i];
	interface->interface[number].addr = addr;
	interface->interface[number].port = port;
        interface->interface[number].valid = 1;
	free(host->interface);
	host->interface = interface;
    }

    return 0;
}


/*
 * This is called with host locked and held. At this point, the
 * hostAddrHashTable should not be having entries for the alternate
 * interfaces. This function has to insert these entries in the
 * hostAddrHashTable.
 *
 * All addresses are in network byte order.
 */
int
removeInterfaceAddr_r(struct host *host, afs_uint32 addr, afs_uint16 port)
{
    int i;
    int number;
    int found;
    struct Interface *interface;
    char hoststr[16], hoststr2[16];

    assert(host);
    assert(host->interface);

    ViceLog(125, ("removeInterfaceAddr : host %x (%s:%d) addr %s:%d\n", 
		   host, afs_inet_ntoa_r(host->host, hoststr), ntohs(host->port), 
		   afs_inet_ntoa_r(addr, hoststr2), ntohs(port)));

    /*
     * Make sure this address is on the list of known addresses
     * for this host.
     */
    interface = host->interface;
    number = host->interface->numberOfInterfaces;
    for (i = 0, found = 0; i < number && !found; i++) {
	if (interface->interface[i].addr == addr &&
	    interface->interface[i].port == port) {
	    found = 1;
            interface->interface[i].valid = 0;
	}
    }
    if (found) {
	number--;
	for (; i < number; i++) {
	    interface->interface[i] = interface->interface[i+1];
	}
	interface->numberOfInterfaces = number;
    }

    /*
     * Remove the hash table entry for this address
     */
    hashDelete_r(addr, port, host);

    return 0;
}

/*
 * This is called with host locked and held.  This function differs
 * from removeInterfaceAddr_r in that it is called when the address
 * is being removed from the host regardless of whether or not there
 * is an interface list for the host.  This function will delete the
 * host if there are no addresses left on it.
 *
 * All addresses are in network byte order.
 */
int
removeAddress_r(struct host *host, afs_uint32 addr, afs_uint16 port)
{
    int i;
    char hoststr[16], hoststr2[16];

    if (!host->interface) {
        if (host->host == addr && host->port == port) {
            ViceLog(25,
                    ("Removing only address for host %x (%s:%d), deleting host.\n",
                     host, afs_inet_ntoa_r(host->host, hoststr), ntohs(host->port)));
            host->hostFlags |= HOSTDELETED;
        }
    } else {
        removeInterfaceAddr_r(host, host->host, host->port);
        if (host->interface->numberOfInterfaces == 0) {
            ViceLog(25,
                     ("Removed only address for host %x (%s:%d), no alternate interfaces, deleting host.\n",
                       host, afs_inet_ntoa_r(host->host, hoststr), ntohs(host->port)));
            host->hostFlags |= HOSTDELETED;
        } else {
            struct rx_connection *rxconn;

            rxconn = host->callback_rxcon;
            host->callback_rxcon = NULL;

            if (rxconn) {
                struct client *client;
                /*
                * If rx_DestroyConnection calls h_FreeConnection we will
                * deadlock on the host_glock_mutex. Work around the problem
                * by unhooking the client from the connection before
                * destroying the connection.
                */
                client = rx_GetSpecific(rxconn, rxcon_client_key);
                rx_SetSpecific(rxconn, rxcon_client_key, (void *)0);
                rx_DestroyConnection(rxconn);
            }

            for (i=0; i < host->interface->numberOfInterfaces; i++) {
                if (host->interface->interface[i].valid) {
                    ViceLog(25,
                             ("Removed address for host %x (%s:%d), new primary interface %s:%d.\n",
                               host, afs_inet_ntoa_r(host->host, hoststr), ntohs(host->port),
                               afs_inet_ntoa_r(host->interface->interface[i].addr, hoststr2), 
                               ntohs(host->interface->interface[i].port)));
                    host->host = host->interface->interface[i].addr;
                    host->port = host->interface->interface[i].port;
                    hashInsert_r(host->host, host->port, host);
                    break;
                }
            }

            if (i == host->interface->numberOfInterfaces) {
                ViceLog(25,
                         ("Removed only address for host %x (%s:%d), no valid alternate interfaces, deleting host.\n",
                           host, afs_inet_ntoa_r(host->host, hoststr), ntohs(host->port)));
                host->hostFlags |= HOSTDELETED;
            } else {
                if (!sc)
                    sc = rxnull_NewClientSecurityObject();
                host->callback_rxcon =
                    rx_NewConnection(host->host, host->port, 1, sc, 0);
                rx_SetConnDeadTime(host->callback_rxcon, 50);
                rx_SetConnHardDeadTime(host->callback_rxcon, AFS_HARDDEADTIME);
            }
        }
    }

    return 0;
}

int 
h_threadquota(int waiting) 
{
    if (lwps > 64) {
	if (waiting > 5)
	    return 1;
    } else if (lwps > 32) {
	if (waiting > 4)
	    return 1;
    } else if (lwps > 16) {
	if (waiting > 3)
	    return 1;
    } else {
	if (waiting > 2)
	    return 1;
    }
    return 0;
}

/* Host is returned held */
struct host *
h_GetHost_r(struct rx_connection *tcon)
{
    struct host *host;
    struct host *oldHost;
    int code;
    int held;
    struct interfaceAddr interf;
    int interfValid = 0;
    struct Identity *identP = NULL;
    afs_uint32 haddr;
    afs_uint16 hport;
    char hoststr[16], hoststr2[16];
    Capabilities caps;
    struct rx_connection *cb_conn = NULL;
    struct rx_connection *cb_in = NULL;

    caps.Capabilities_val = NULL;

    haddr = rxr_HostOf(tcon);
    hport = rxr_PortOf(tcon);
  retry:
    if (cb_in) {
        rx_DestroyConnection(cb_in);
        cb_in = NULL;
    }
    if (caps.Capabilities_val)
	free(caps.Capabilities_val);
    caps.Capabilities_val = NULL;
    caps.Capabilities_len = 0;

    code = 0;
    if (h_Lookup_r(haddr, hport, &held, &host))
	return 0;
    identP = (struct Identity *)rx_GetSpecific(tcon, rxcon_ident_key);
    if (host && !identP && !(host->Console & 1)) {
	/* This is a new connection, and we already have a host
	 * structure for this address. Verify that the identity
	 * of the caller matches the identity in the host structure.
	 */
	if ((host->hostFlags & HWHO_INPROGRESS) && 
	    h_threadquota(host->lock.num_waiting)) {
	    if (!held)
		h_Release_r(host);
	    return 0;
	}
	h_Lock_r(host);
	if (!(host->hostFlags & ALTADDR)) {
	    /* Another thread is doing initialization */
	    h_Unlock_r(host);
	    if (!held)
		h_Release_r(host);
	    ViceLog(125,
		    ("Host %s:%d starting h_Lookup again\n",
		     afs_inet_ntoa_r(host->host, hoststr),
		     ntohs(host->port)));
	    goto retry;
	}
	host->hostFlags |= HWHO_INPROGRESS;
	host->hostFlags &= ~ALTADDR;

        /* We received a new connection from an IP address/port
         * that is associated with 'host' but the address/port of
         * the callback connection does not have to match it.
         * If there is a match, we can use the existing callback
         * connection to verify the UUID.  If they do not match
         * we need to use a new callback connection to verify the
         * UUID of the incoming caller and perhaps use the old 
         * callback connection to verify that the old address/port
         * is still valid.
         */
       
	cb_conn = host->callback_rxcon;
	rx_GetConnection(cb_conn);
	H_UNLOCK;
        if (haddr == host->host && hport == host->port) {
            /* The existing callback connection matches the 
             * incoming connection so just use it.
             */
	    code =
		RXAFSCB_TellMeAboutYourself(cb_conn, &interf, &caps);
	    if (code == RXGEN_OPCODE)
		code = RXAFSCB_WhoAreYou(cb_conn, &interf);
	} else {
            /* We do not have a match.  Create a new connection
             * for the new addr/port and use multi_Rx to probe
             * both of them simultaneously.
             */
	    if (!sc)
                sc = rxnull_NewClientSecurityObject();
            cb_in = rx_NewConnection(haddr, hport, 1, sc, 0);
            rx_SetConnDeadTime(cb_in, 50);
            rx_SetConnHardDeadTime(cb_in, AFS_HARDDEADTIME);
	    
            code =
                RXAFSCB_TellMeAboutYourself(cb_in, &interf, &caps);
	    if (code == RXGEN_OPCODE)
                code = RXAFSCB_WhoAreYou(cb_in, &interf);
	}
	rx_PutConnection(cb_conn);
	cb_conn=NULL;
	H_LOCK;
	if ((code == RXGEN_OPCODE) || 
	    ((code == 0) && (afs_uuid_equal(&interf.uuid, &nulluuid)))) {
	    identP = (struct Identity *)malloc(sizeof(struct Identity));
	    if (!identP) {
		ViceLog(0, ("Failed malloc in h_GetHost_r\n"));
		assert(0);
	    }
	    identP->valid = 0;
	    rx_SetSpecific(tcon, rxcon_ident_key, identP);
	    if (cb_in == NULL) {
		/* The host on this connection was unable to respond to 
		 * the WhoAreYou. We will treat this as a new connection
		 * from the existing host. The worst that can happen is
		 * that we maintain some extra callback state information */
		if (host->interface) {
		    ViceLog(0,
			    ("Host %x (%s:%d) used to support WhoAreYou, deleting.\n",
			     host, 
			     afs_inet_ntoa_r(host->host, hoststr),
			     ntohs(host->port)));
		    host->hostFlags |= HOSTDELETED;
		    host->hostFlags &= ~HWHO_INPROGRESS;
		    host->hostFlags |= ALTADDR;
		    h_Unlock_r(host);
		    if (!held)
			h_Release_r(host);
		    host = NULL;
		    goto retry;
		}
	    } else {
		/* The incoming connection does not support WhoAreYou but
                * the original one might have.  Use removeAddress_r() to
                 * remove this addr/port from the host that was found.
                 * If there are no more addresses left for the host it 
                 * will be deleted.  Then we retry.
                 */
                removeAddress_r(host, haddr, hport);
                host->hostFlags &= ~HWHO_INPROGRESS;
		host->hostFlags |= ALTADDR;
                h_Unlock_r(host);
		if (!held)
		    h_Release_r(host);
		host = NULL;
		goto retry;
	    }
	} else if (code == 0) {
	    interfValid = 1;
	    identP = (struct Identity *)malloc(sizeof(struct Identity));
	    if (!identP) {
		ViceLog(0, ("Failed malloc in h_GetHost_r\n"));
		assert(0);
	    }
	    identP->valid = 1;
	    identP->uuid = interf.uuid;
	    rx_SetSpecific(tcon, rxcon_ident_key, identP);
	    /* Check whether the UUID on this connection matches
	     * the UUID in the host structure. If they don't match
	     * then this is not the same host as before. */
	    if (!host->interface
		|| !afs_uuid_equal(&interf.uuid, &host->interface->uuid)) {
		if (cb_in) {
                    ViceLog(25,
			    ("Uuid doesn't match connection (%s:%d).\n",
			     afs_inet_ntoa_r(haddr, hoststr), ntohs(hport)));
		    
                    removeAddress_r(host, haddr, hport);
		} else {
		    ViceLog(25,
			    ("Uuid doesn't match host %x (%s:%d).\n",
			     host, afs_inet_ntoa_r(host->host, hoststr), ntohs(host->port)));
		    
		    removeAddress_r(host, host->host, host->port);
		}
		host->hostFlags &= ~HWHO_INPROGRESS;
		host->hostFlags |= ALTADDR;
		h_Unlock_r(host);
		if (!held)
		    h_Release_r(host);
		host = NULL;
		goto retry;
	    } else if (cb_in) {
		/* the UUID matched the client at the incoming addr/port 
                 * but this is not the address of the active callback 
                 * connection.  Try that connection and see if the client
                 * is still there and if the reported UUID is the same.
                 */
                int code2;
                afsUUID uuid = host->interface->uuid;
                cb_conn = host->callback_rxcon;
                rx_GetConnection(cb_conn);
                rx_SetConnDeadTime(cb_conn, 2);
                rx_SetConnHardDeadTime(cb_conn, AFS_HARDDEADTIME);
                H_UNLOCK;
                code2 = RXAFSCB_ProbeUuid(cb_conn, &uuid);
                H_LOCK;
                rx_SetConnDeadTime(cb_conn, 50);
                rx_SetConnHardDeadTime(cb_conn, AFS_HARDDEADTIME);
                rx_PutConnection(cb_conn);
                cb_conn=NULL;
                if (code2) {
                    /* The primary address is either not responding or
                     * is not the client we are looking for.  Need to
                     * remove the primary address and add swap in the new 
                     * callback connection, and destroy the old one.
                     */
                    struct rx_connection *rxconn;
                    ViceLog(0,("CB: ProbeUuid for host %x (%s:%d) failed %d\n",
			       host, 
			       afs_inet_ntoa_r(host->host, hoststr),
			       ntohs(host->port),code2));
		    
                    removeInterfaceAddr_r(host, host->host, host->port);
                    addInterfaceAddr_r(host, haddr, hport);
                    host->host = haddr;
                    host->port = hport;
                    rxconn = host->callback_rxcon;
                    host->callback_rxcon = cb_in;
                    cb_in = NULL;
		    
                    if (rxconn) {
                        struct client *client;
                        /*
                         * If rx_DestroyConnection calls h_FreeConnection we will
			 * deadlock on the host_glock_mutex. Work around the problem
                         * by unhooking the client from the connection before
                         * destroying the connection.
                         */
                        client = rx_GetSpecific(rxconn, rxcon_client_key);
                        rx_SetSpecific(rxconn, rxcon_client_key, (void *)0);
                        rx_DestroyConnection(rxconn);
                   }
               }
	    }
	} else {
	    if (cb_in) {
                /* A callback to the incoming connection address is failing.  
                 * Assume that the addr/port is no longer associated with the host
                 * returned by h_Lookup_r.
                 */
                ViceLog(0,
			("CB: WhoAreYou failed for connection (%s:%d) , error %d\n",
			 afs_inet_ntoa_r(haddr, hoststr), ntohs(hport), code));
		removeAddress_r(host, haddr, hport);
		host->hostFlags &= ~HWHO_INPROGRESS;
		host->hostFlags |= ALTADDR;
		h_Unlock_r(host);
		if (!held)
		    h_Release_r(host);
		host = NULL;
		rx_DestroyConnection(cb_in);
		return 0;
	    } else {
		ViceLog(0,
			("CB: WhoAreYou failed for host %x (%s:%d), error %d\n",
			 host, afs_inet_ntoa_r(host->host, hoststr),
			 ntohs(host->port), code));
		host->hostFlags |= VENUSDOWN;
	    }
	}
	if (caps.Capabilities_val
	    && (caps.Capabilities_val[0] & CAPABILITY_ERRORTRANS))
	    host->hostFlags |= HERRORTRANS;
	else
	    host->hostFlags &= ~(HERRORTRANS);
	host->hostFlags |= ALTADDR;
	host->hostFlags &= ~HWHO_INPROGRESS;
	h_Unlock_r(host);
    } else if (host) {
	if (!(host->hostFlags & ALTADDR)) {
	    /* another thread is doing the initialisation */
	    ViceLog(125,
		    ("Host %s:%d waiting for host-init to complete\n",
		     afs_inet_ntoa_r(host->host, hoststr),
		     ntohs(host->port)));
	    h_Lock_r(host);
	    h_Unlock_r(host);
	    if (!held)
		h_Release_r(host);
	    ViceLog(125,
		    ("Host %s:%d starting h_Lookup again\n",
		     afs_inet_ntoa_r(host->host, hoststr),
		     ntohs(host->port)));
	    goto retry;
	}
	/* We need to check whether the identity in the host structure
	 * matches the identity on the connection. If they don't match
	 * then treat this a new host. */
	if (!(host->Console & 1)
	    && ((!identP->valid && host->interface)
		|| (identP->valid && !host->interface)
		|| (identP->valid
		    && !afs_uuid_equal(&identP->uuid,
				       &host->interface->uuid)))) {
	    char uuid1[128], uuid2[128];
	    if (identP->valid)
		afsUUID_to_string(&identP->uuid, uuid1, 127);
	    if (host->interface)
		afsUUID_to_string(&host->interface->uuid, uuid2, 127);
	    ViceLog(0,
		    ("CB: new identity for host %s:%d, deleting(%x %x %s %s)\n",
		     afs_inet_ntoa_r(host->host, hoststr), ntohs(host->port),
		     identP->valid, host->interface,
		     identP->valid ? uuid1 : "",
		     host->interface ? uuid2 : ""));

	    /* The host in the cache is not the host for this connection */
            h_Lock_r(host);
	    host->hostFlags |= HOSTDELETED;
	    h_Unlock_r(host);
	    if (!held)
		h_Release_r(host);
	    goto retry;
	}
    } else {
	host = h_Alloc_r(tcon);	/* returned held and locked */
	h_gethostcps_r(host, FT_ApproxTime());
	if (!(host->Console & 1)) {
	    int pident = 0;
	    cb_conn = host->callback_rxcon;
	    rx_GetConnection(cb_conn);
	    host->hostFlags |= HWHO_INPROGRESS;
	    H_UNLOCK;
	    code =
		RXAFSCB_TellMeAboutYourself(cb_conn, &interf, &caps);
	    if (code == RXGEN_OPCODE)
		code = RXAFSCB_WhoAreYou(cb_conn, &interf);
	    rx_PutConnection(cb_conn);
	    cb_conn=NULL;
	    H_LOCK;
	    if ((code == RXGEN_OPCODE) || 
		((code == 0) && (afs_uuid_equal(&interf.uuid, &nulluuid)))) {
		if (!identP)
		    identP =
			(struct Identity *)malloc(sizeof(struct Identity));
		else
		    pident = 1;

		if (!identP) {
		    ViceLog(0, ("Failed malloc in h_GetHost_r\n"));
		    assert(0);
		}
		identP->valid = 0;
		if (!pident)
		    rx_SetSpecific(tcon, rxcon_ident_key, identP);
		ViceLog(25,
			("Host %s:%d does not support WhoAreYou.\n",
			 afs_inet_ntoa_r(host->host, hoststr),
			 ntohs(host->port)));
		code = 0;
	    } else if (code == 0) {
		if (!identP)
		    identP =
			(struct Identity *)malloc(sizeof(struct Identity));
		else
		    pident = 1;

		if (!identP) {
		    ViceLog(0, ("Failed malloc in h_GetHost_r\n"));
		    assert(0);
		}
		identP->valid = 1;
		interfValid = 1;
		identP->uuid = interf.uuid;
		if (!pident)
		    rx_SetSpecific(tcon, rxcon_ident_key, identP);
		ViceLog(25,
			("WhoAreYou success on %s:%d\n",
			 afs_inet_ntoa_r(host->host, hoststr),
			 ntohs(host->port)));
	    }
	    if (code == 0 && !identP->valid) {
	        cb_conn = host->callback_rxcon;
	        rx_GetConnection(cb_conn);
		H_UNLOCK;
		code = RXAFSCB_InitCallBackState(cb_conn);
	        rx_PutConnection(cb_conn);
	        cb_conn=NULL;
		H_LOCK;
	    } else if (code == 0) {
		oldHost = h_LookupUuid_r(&identP->uuid);
                if (oldHost) {
                    int probefail = 0;

		    if (!h_Held_r(oldHost))
			h_Hold_r(oldHost);
		    h_Lock_r(oldHost);
		    oldHost->hostFlags |= HWHO_INPROGRESS;

                    if (oldHost->interface) {
			int code2;
			afsUUID uuid = oldHost->interface->uuid;
                        cb_conn = oldHost->callback_rxcon;
                        rx_GetConnection(cb_conn);
			rx_SetConnDeadTime(cb_conn, 2);
			rx_SetConnHardDeadTime(cb_conn, AFS_HARDDEADTIME);
			H_UNLOCK;
			code2 = RXAFSCB_ProbeUuid(cb_conn, &uuid);
			H_LOCK;
			rx_SetConnDeadTime(cb_conn, 50);
			rx_SetConnHardDeadTime(cb_conn, AFS_HARDDEADTIME);
                        rx_PutConnection(cb_conn);
                        cb_conn=NULL;
			if (code2) {
			    /* The primary address is either not responding or
			     * is not the client we are looking for.  
			     * MultiProbeAlternateAddress_r() will remove the
			     * alternate interfaces that do not have the same
			     * Uuid. */
			    ViceLog(0,("CB: ProbeUuid for %s:%d failed %d\n",
					 afs_inet_ntoa_r(oldHost->host, hoststr),
					 ntohs(oldHost->port),code2));
			    MultiProbeAlternateAddress_r(oldHost);
                            probefail = 1;
                        }
                    } else {
                        probefail = 1;
                    }

		    /* This is a new address for an existing host. Update
		     * the list of interfaces for the existing host and
		     * delete the host structure we just allocated. */

                    /* prevent warnings while manipulating interface lists */
		    host->hostFlags |= HOSTDELETED;

		    if (oldHost->host != haddr || oldHost->port != hport) {
			struct rx_connection *rxconn;

			ViceLog(25,
				("CB: Host %x (%s:%d) has new addr %s:%d\n",
				  oldHost, 
                                  afs_inet_ntoa_r(oldHost->host, hoststr2),
				  ntohs(oldHost->port),
                                  afs_inet_ntoa_r(haddr, hoststr),
				  ntohs(hport)));
			if (probefail || oldHost->host == haddr) {
			    /* The probe failed which means that the old address is 
			     * either unreachable or is not the same host we were just
			     * contacted by.  We will also remove addresses if only
			     * the port has changed because that indicates the client
			     * is behind a NAT. 
			     */
			    removeInterfaceAddr_r(oldHost, oldHost->host, oldHost->port);
			} else {
			    int i, found;
			    struct Interface *interface = oldHost->interface;
			    int number = oldHost->interface->numberOfInterfaces;
			    for (i = 0, found = 0; i < number; i++) {
				if (interface->interface[i].addr == haddr &&
				    interface->interface[i].port != hport) {
				    found = 1;
				    break;
				}
			    }
			    if (found) {
				/* We have just been contacted by a client that has been
				 * seen from behind a NAT and at least one other address.
				 */
				removeInterfaceAddr_r(oldHost, haddr, interface->interface[i].port);
			    }
			}
			addInterfaceAddr_r(oldHost, haddr, hport);
                        hashInsert_r(haddr, hport, oldHost);
			oldHost->host = haddr;
			oldHost->port = hport;
			rxconn = oldHost->callback_rxcon;
			oldHost->callback_rxcon = host->callback_rxcon;
			host->callback_rxcon = NULL;
			
			if (rxconn) {
			    struct client *client;
			    /*
			     * If rx_DestroyConnection calls h_FreeConnection we will
			     * deadlock on the host_glock_mutex. Work around the problem
			     * by unhooking the client from the connection before
			     * destroying the connection.
			     */
			    client = rx_GetSpecific(rxconn, rxcon_client_key);
			    rx_SetSpecific(rxconn, rxcon_client_key, (void *)0);
			    rx_DestroyConnection(rxconn);
			}
		    }
		    host->hostFlags &= ~HWHO_INPROGRESS;
		    h_Unlock_r(host);
		    /* release host because it was allocated by h_Alloc_r */
		    h_Release_r(host);
		    host = oldHost;
		    /* the new host is held and locked */
		} else {
		    /* This really is a new host */
		    hashInsertUuid_r(&identP->uuid, host);
		    cb_conn = host->callback_rxcon;
		    rx_GetConnection(cb_conn);		
		    H_UNLOCK;
		    code =
			RXAFSCB_InitCallBackState3(cb_conn,
						   &FS_HostUUID);
		    rx_PutConnection(cb_conn);
		    cb_conn=NULL;
		    H_LOCK;
		    if (code == 0) {
			ViceLog(25,
				("InitCallBackState3 success on %s:%d\n",
				 afs_inet_ntoa_r(host->host, hoststr),
				 ntohs(host->port)));
			assert(interfValid == 1);
			initInterfaceAddr_r(host, &interf);
		    }
		}
	    }
	    if (code) {
		ViceLog(0,
			("CB: RCallBackConnectBack failed for host %x (%s:%d)\n",
			 host, afs_inet_ntoa_r(host->host, hoststr), ntohs(host->port)));
		host->hostFlags |= VENUSDOWN;
	    } else {
		ViceLog(125,
			("CB: RCallBackConnectBack succeeded for host %x (%s:%d)\n",
			 host, afs_inet_ntoa_r(host->host, hoststr), ntohs(host->port)));
		host->hostFlags |= RESETDONE;
	    }
	}
	if (caps.Capabilities_val
	    && (caps.Capabilities_val[0] & CAPABILITY_ERRORTRANS))
	    host->hostFlags |= HERRORTRANS;
	else
	    host->hostFlags &= ~(HERRORTRANS);
	host->hostFlags |= ALTADDR;	/* host structure initialization complete */
	host->hostFlags &= ~HWHO_INPROGRESS;
	h_Unlock_r(host);
    }
    if (caps.Capabilities_val)
	free(caps.Capabilities_val);
    caps.Capabilities_val = NULL;
    caps.Capabilities_len = 0;
    return host;

}				/*h_GetHost_r */


static char localcellname[PR_MAXNAMELEN + 1];
char local_realms[AFS_NUM_LREALMS][AFS_REALM_SZ];
int  num_lrealms = -1;

/* not reentrant */
void
h_InitHostPackage()
{
    memset(&nulluuid, 0, sizeof(afsUUID));
    afsconf_GetLocalCell(confDir, localcellname, PR_MAXNAMELEN);
    if (num_lrealms == -1) {
<<<<<<< HEAD
       int i;
       for (i=0; i<AFS_NUM_LREALMS; i++) {
	   if (afs_krb_get_lrealm(local_realms[i], i) != 0 /*KSUCCESS*/)
	       break;
       }

       if (i == 0) {
=======
	int i;
	for (i=0; i<AFS_NUM_LREALMS; i++) {
	    if (afs_krb_get_lrealm(local_realms[i], i) != 0 /*KSUCCESS*/)
		break;
	}
	
	if (i == 0) {
>>>>>>> a75274d8
	    ViceLog(0,
		    ("afs_krb_get_lrealm failed, using %s.\n",
		     localcellname));
	    strncpy(local_realms[0], localcellname, AFS_REALM_SZ);
	    num_lrealms = i =1;
	} else {
	    num_lrealms = i;
	}
<<<<<<< HEAD

=======
 
>>>>>>> a75274d8
	/* initialize the rest of the local realms to nullstring for debugging */
	for (; i<AFS_NUM_LREALMS; i++)
	    local_realms[i][0] = '\0';
    }
    rxcon_ident_key = rx_KeyCreate((rx_destructor_t) free);
    rxcon_client_key = rx_KeyCreate((rx_destructor_t) 0);
#ifdef AFS_PTHREAD_ENV
    assert(pthread_mutex_init(&host_glock_mutex, NULL) == 0);
#endif /* AFS_PTHREAD_ENV */
}

static int
MapName_r(char *aname, char *acell, afs_int32 * aval)
{
    namelist lnames;
    idlist lids;
    afs_int32 code;
    afs_int32 anamelen, cnamelen;
    int foreign = 0;
    char *tname;

    anamelen = strlen(aname);
    if (anamelen >= PR_MAXNAMELEN)
	return -1;		/* bad name -- caller interprets this as anonymous, but retries later */

    lnames.namelist_len = 1;
    lnames.namelist_val = (prname *) aname;	/* don't malloc in the common case */
    lids.idlist_len = 0;
    lids.idlist_val = NULL;

    cnamelen = strlen(acell);
    if (cnamelen) {
	if (afs_is_foreign_ticket_name(aname, NULL, acell, localcellname)) {
	    ViceLog(2,
		    ("MapName: cell is foreign.  cell=%s, localcell=%s, localrealms={%s,%s,%s,%s}\n",
		    acell, localcellname, local_realms[0],local_realms[1],local_realms[2],local_realms[3]));
	    if ((anamelen + cnamelen + 1) >= PR_MAXNAMELEN) {
		ViceLog(2,
			("MapName: Name too long, using AnonymousID for %s@%s\n",
			 aname, acell));
		*aval = AnonymousID;
		return 0;
	    }
	    foreign = 1;	/* attempt cross-cell authentication */
	    tname = (char *)malloc(PR_MAXNAMELEN);
	    if (!tname) {
		ViceLog(0, ("Failed malloc in MapName_r\n"));
		assert(0);
	    }
	    strcpy(tname, aname);
	    tname[anamelen] = '@';
	    strcpy(tname + anamelen + 1, acell);
	    lnames.namelist_val = (prname *) tname;
	}
    }

    H_UNLOCK;
    code = hpr_NameToId(&lnames, &lids);
    H_LOCK;
    if (code == 0) {
	if (lids.idlist_val) {
	    *aval = lids.idlist_val[0];
	    if (*aval == AnonymousID) {
		ViceLog(2,
			("MapName: NameToId on %s returns anonymousID\n",
			 lnames.namelist_val));
	    }
	    free(lids.idlist_val);	/* return parms are not malloced in stub if server proc aborts */
	} else {
	    ViceLog(0,
		    ("MapName: NameToId on '%s' is unknown\n",
		     lnames.namelist_val));
	    code = -1;
	}
    }

    if (foreign) {
	free(lnames.namelist_val);	/* We allocated this above, so we must free it now. */
    }
    return code;
}

/*MapName*/


/* NOTE: this returns the client with a Write lock and a refCount */
struct client *
h_ID2Client(afs_int32 vid)
{
    register struct client *client;
    register struct host *host;

    H_LOCK;
    for (host = hostList; host; host = host->next) {
	if (host->hostFlags & HOSTDELETED)
	    continue;
	for (client = host->FirstClient; client; client = client->next) {
	    if (!client->deleted && client->ViceId == vid) {
		client->refCount++;
		H_UNLOCK;
		ObtainWriteLock(&client->lock);
		return client;
	    }
	}
    }

    H_UNLOCK;
    return NULL;
}

/*
 * Called by the server main loop.  Returns a h_Held client, which must be
 * released later the main loop.  Allocates a client if the matching one
 * isn't around. The client is returned with its reference count incremented
 * by one. The caller must call h_ReleaseClient_r when finished with
 * the client.
 *
 * the client->host is returned held.  h_ReleaseClient_r does not release
 * the hold on client->host.
 */
struct client *
h_FindClient_r(struct rx_connection *tcon)
{
    register struct client *client;
    struct host *host = NULL;
    struct client *oldClient;
    afs_int32 viceid = 0;
    afs_int32 expTime;
    afs_int32 code;
    int authClass;
#if (64-MAXKTCNAMELEN)
    ticket name length != 64
#endif
    char tname[64];
    char tinst[64];
    char uname[PR_MAXNAMELEN];
    char tcell[MAXKTCREALMLEN];
    int fail = 0;
    int created = 0;

    client = (struct client *)rx_GetSpecific(tcon, rxcon_client_key);
    if (client && client->sid == rxr_CidOf(tcon) 
	&& client->VenusEpoch == rxr_GetEpoch(tcon)) {
	client->refCount++;
	h_Hold_r(client->host);
	if (!client->deleted && client->prfail != 2) {	
	    /* Could add shared lock on client here */
	    /* note that we don't have to lock entry in this path to
	     * ensure CPS is initialized, since we don't call rx_SetSpecific
	     * until initialization is done, and we only get here if
	     * rx_GetSpecific located the client structure.
	     */
	    return client;
	}
	H_UNLOCK;
	ObtainWriteLock(&client->lock);	/* released at end */
	H_LOCK;
    } else {
	client = NULL;
    }

    authClass = rx_SecurityClassOf((struct rx_connection *)tcon);
    ViceLog(5,
	    ("FindClient: authenticating connection: authClass=%d\n",
	     authClass));
    if (authClass == 1) {
	/* A bcrypt tickets, no longer supported */
	ViceLog(1, ("FindClient: bcrypt ticket, using AnonymousID\n"));
	viceid = AnonymousID;
	expTime = 0x7fffffff;
    } else if (authClass == 2) {
	afs_int32 kvno;
    
	/* kerberos ticket */
	code = rxkad_GetServerInfo(tcon, /*level */ 0, &expTime,
				   tname, tinst, tcell, &kvno);
	if (code) {
	    ViceLog(1, ("Failed to get rxkad ticket info\n"));
	    viceid = AnonymousID;
	    expTime = 0x7fffffff;
	} else {
	    int ilen = strlen(tinst);
	    ViceLog(5,
		    ("FindClient: rxkad conn: name=%s,inst=%s,cell=%s,exp=%d,kvno=%d\n",
		     tname, tinst, tcell, expTime, kvno));
	    strncpy(uname, tname, sizeof(uname));
	    if (ilen) {
		if (strlen(uname) + 1 + ilen >= sizeof(uname))
		    goto bad_name;
		strcat(uname, ".");
		strcat(uname, tinst);
	    }
	    /* translate the name to a vice id */
	    code = MapName_r(uname, tcell, &viceid);
	    if (code) {
	      bad_name:
		ViceLog(1,
			("failed to map name=%s, cell=%s -> code=%d\n", uname,
			 tcell, code));
		fail = 1;
		viceid = AnonymousID;
		expTime = 0x7fffffff;
	    }
	}
    } else {
	viceid = AnonymousID;	/* unknown security class */
	expTime = 0x7fffffff;
    }

    if (!client) { /* loop */
	host = h_GetHost_r(tcon);	/* Returns it h_Held */

	if (!host) 
	    return 0;

    retryfirstclient:
	/* First try to find the client structure */
	for (client = host->FirstClient; client; client = client->next) {
	    if (!client->deleted && (client->sid == rxr_CidOf(tcon))
		&& (client->VenusEpoch == rxr_GetEpoch(tcon))) {
		client->refCount++;
		H_UNLOCK;
		ObtainWriteLock(&client->lock);
		H_LOCK;
		break;
	    }
	}

	/* Still no client structure - get one */
	if (!client) {
	    h_Lock_r(host);
	    /* Retry to find the client structure */
	    for (client = host->FirstClient; client; client = client->next) {
		if (!client->deleted && (client->sid == rxr_CidOf(tcon))
		    && (client->VenusEpoch == rxr_GetEpoch(tcon))) {
		    h_Unlock_r(host);
		    goto retryfirstclient;
		}
	    }
	    created = 1;
	    client = GetCE();
	    ObtainWriteLock(&client->lock);
	    client->refCount = 1;
	    client->host = host;
#if FS_STATS_DETAILED
	    client->InSameNetwork = host->InSameNetwork;
#endif /* FS_STATS_DETAILED */
	    client->ViceId = viceid;
	    client->expTime = expTime;	/* rx only */
	    client->authClass = authClass;	/* rx only */
	    client->sid = rxr_CidOf(tcon);
	    client->VenusEpoch = rxr_GetEpoch(tcon);
	    client->CPS.prlist_val = 0;
	    client->CPS.prlist_len = 0;
	    h_Unlock_r(host);
	}
    }
    client->prfail = fail;

    if (!(client->CPS.prlist_val) || (viceid != client->ViceId)) {
	client->CPS.prlist_len = 0;
	if (client->CPS.prlist_val && (client->ViceId != ANONYMOUSID))
	    free(client->CPS.prlist_val);
	client->CPS.prlist_val = NULL;
	client->ViceId = viceid;
	client->expTime = expTime;

	if (viceid == ANONYMOUSID) {
	    client->CPS.prlist_len = AnonCPS.prlist_len;
	    client->CPS.prlist_val = AnonCPS.prlist_val;
	} else {
	    H_UNLOCK;
	    code = hpr_GetCPS(viceid, &client->CPS);
	    H_LOCK;
	    if (code) {
		char hoststr[16];
		ViceLog(0,
			("pr_GetCPS failed(%d) for user %d, host %s:%d\n",
			 code, viceid, afs_inet_ntoa_r(client->host->host,
						       hoststr),
			 ntohs(client->host->port)));

		/* Although ubik_Call (called by pr_GetCPS) traverses thru
		 * all protection servers and reevaluates things if no
		 * sync server or quorum is found we could still end up
		 * with one of these errors. In such case we would like to
		 * reevaluate the rpc call to find if there's cps for this
		 * guy. We treat other errors (except network failures
		 * ones - i.e. code < 0) as an indication that there is no
		 * CPS for this host.  Ideally we could like to deal this
		 * problem the other way around (i.e.  if code == NOCPS
		 * ignore else retry next time) but the problem is that
		 * there're other errors (i.e.  EPERM) for which we don't
		 * want to retry and we don't know the whole code list!
		 */
		if (code < 0 || code == UNOQUORUM || code == UNOTSYNC)
		    client->prfail = 1;
	    }
	}
	/* the disabling of system:administrators is so iffy and has so many
	 * possible failure modes that we will disable it again */
	/* Turn off System:Administrator for safety  
	 * if (AL_IsAMember(SystemId, client->CPS) == 0)
	 * assert(AL_DisableGroup(SystemId, client->CPS) == 0); */
    }

    /* Now, tcon may already be set to a rock, since we blocked with no host
     * or client locks set above in pr_GetCPS (XXXX some locking is probably
     * required).  So, before setting the RPC's rock, we should disconnect
     * the RPC from the other client structure's rock.
     */
    oldClient = (struct client *)rx_GetSpecific(tcon, rxcon_client_key);
    if (oldClient && oldClient != client && oldClient->sid == rxr_CidOf(tcon)
	&& oldClient->VenusEpoch == rxr_GetEpoch(tcon)) {
	char hoststr[16];
	if (!oldClient->deleted) {
	    /* if we didn't create it, it's not ours to put back */
	    if (created) {
		ViceLog(0, ("FindClient: stillborn client %x(%x); conn %x (host %s:%d) had client %x(%x)\n", 
			    client, client->sid, tcon, 
			    afs_inet_ntoa_r(rxr_HostOf(tcon), hoststr),
			    ntohs(rxr_PortOf(tcon)),
			    oldClient, oldClient->sid));
		if ((client->ViceId != ANONYMOUSID) && client->CPS.prlist_val)
		    free(client->CPS.prlist_val);
		client->CPS.prlist_val = NULL;
		client->CPS.prlist_len = 0;
	    }
	    /* We should perhaps check for 0 here */
	    client->refCount--;
	    ReleaseWriteLock(&client->lock);
	    if (created) {
		FreeCE(client);
		created = 0;
	    } 
	    oldClient->refCount++;
	    H_UNLOCK;
	    ObtainWriteLock(&oldClient->lock);
	    H_LOCK;
	    client = oldClient;
	} else {
	    ViceLog(0, ("FindClient: deleted client %x(%x) already had conn %x (host %s:%d), stolen by client %x(%x)\n", 
			oldClient, oldClient->sid, tcon, 
			afs_inet_ntoa_r(rxr_HostOf(tcon), hoststr),
			ntohs(rxr_PortOf(tcon)),
			client, client->sid));
	    /* rx_SetSpecific will be done immediately below */
	}
    }
    /* Avoid chaining in more than once. */
    if (created) {
	h_Lock_r(host);
	client->next = host->FirstClient;
	host->FirstClient = client;
	h_Unlock_r(host);
	CurrentConnections++;	/* increment number of connections */
    }
    rx_SetSpecific(tcon, rxcon_client_key, client);
    ReleaseWriteLock(&client->lock);

    return client;

}				/*h_FindClient_r */

int
h_ReleaseClient_r(struct client *client)
{
    assert(client->refCount > 0);
    client->refCount--;
    return 0;
}


/*
 * Sigh:  this one is used to get the client AGAIN within the individual
 * server routines.  This does not bother h_Holding the host, since
 * this is assumed already have been done by the server main loop.
 * It does check tokens, since only the server routines can return the
 * VICETOKENDEAD error code
 */
int
GetClient(struct rx_connection *tcon, struct client **cp)
{
    register struct client *client;

    H_LOCK;
    *cp = NULL;
    client = (struct client *)rx_GetSpecific(tcon, rxcon_client_key);
    if (client == NULL) {
	ViceLog(0,
		("GetClient: no client in conn %x (host %x:%d), VBUSYING\n",
		 tcon, rxr_HostOf(tcon),ntohs(rxr_PortOf(tcon))));
	H_UNLOCK;
	return VBUSY;
    }
    if (rxr_CidOf(tcon) != client->sid || rxr_GetEpoch(tcon) != client->VenusEpoch) {
	ViceLog(0,
		("GetClient: tcon %x tcon sid %d client sid %d\n",
		 tcon, rxr_CidOf(tcon), client->sid));
	H_UNLOCK;
	return VBUSY;
    }
    if (client && client->LastCall > client->expTime && client->expTime) {
	char hoststr[16];
	ViceLog(1,
		("Token for %s at %s:%d expired %d\n", h_UserName(client),
		 afs_inet_ntoa_r(client->host->host, hoststr),
		 ntohs(client->host->port), client->expTime));
	H_UNLOCK;
	return VICETOKENDEAD;
    }

    client->refCount++;
    *cp = client;
    H_UNLOCK;
    return 0;
}				/*GetClient */

int
PutClient(struct client **cp)
{
    if (*cp == NULL) 
	return -1;

    H_LOCK;
    h_ReleaseClient_r(*cp);
    *cp = NULL;
    H_UNLOCK;
    return 0;
}				/*PutClient */


/* Client user name for short term use.  Note that this is NOT inexpensive */
char *
h_UserName(struct client *client)
{
    static char User[PR_MAXNAMELEN + 1];
    namelist lnames;
    idlist lids;
    afs_int32 code;

    lids.idlist_len = 1;
    lids.idlist_val = (afs_int32 *) malloc(1 * sizeof(afs_int32));
    if (!lids.idlist_val) {
	ViceLog(0, ("Failed malloc in h_UserName\n"));
	assert(0);
    }
    lnames.namelist_len = 0;
    lnames.namelist_val = (prname *) 0;
    lids.idlist_val[0] = client->ViceId;
    if (hpr_IdToName(&lids, &lnames)) {
	/* We need to free id we alloced above! */
	free(lids.idlist_val);
	return "*UNKNOWN USER NAME*";
    }
    strncpy(User, lnames.namelist_val[0], PR_MAXNAMELEN);
    free(lids.idlist_val);
    free(lnames.namelist_val);
    return User;

}				/*h_UserName */


void
h_PrintStats()
{
    ViceLog(0,
	    ("Total Client entries = %d, blocks = %d; Host entries = %d, blocks = %d\n",
	     CEs, CEBlocks, HTs, HTBlocks));

}				/*h_PrintStats */


static int
h_PrintClient(register struct host *host, int held, StreamHandle_t * file)
{
    register struct client *client;
    int i;
    char tmpStr[256];
    char tbuffer[32];
    char hoststr[16];

    H_LOCK;
    if (host->hostFlags & HOSTDELETED) {
	H_UNLOCK;
	return held;
    }
    (void)afs_snprintf(tmpStr, sizeof tmpStr,
		       "Host %s:%d down = %d, LastCall %s",
		       afs_inet_ntoa_r(host->host, hoststr),
		       ntohs(host->port), (host->hostFlags & VENUSDOWN),
		       afs_ctime((time_t *) & host->LastCall, tbuffer,
				 sizeof(tbuffer)));
    (void)STREAM_WRITE(tmpStr, strlen(tmpStr), 1, file);
    for (client = host->FirstClient; client; client = client->next) {
	if (!client->deleted) {
		(void)afs_snprintf(tmpStr, sizeof tmpStr,
				   "    user id=%d,  name=%s, sl=%s till %s",
				   client->ViceId, h_UserName(client),
				   client->
				   authClass ? "Authenticated" :
				   "Not authenticated",
				   client->
				   authClass ? afs_ctime((time_t *) & client->
							 expTime, tbuffer,
							 sizeof(tbuffer))
				   : "No Limit\n");
		(void)STREAM_WRITE(tmpStr, strlen(tmpStr), 1, file);
	    (void)afs_snprintf(tmpStr, sizeof tmpStr, "      CPS-%d is [",
			       client->CPS.prlist_len);
	    (void)STREAM_WRITE(tmpStr, strlen(tmpStr), 1, file);
	    if (client->CPS.prlist_val) {
		for (i = 0; i > client->CPS.prlist_len; i++) {
		    (void)afs_snprintf(tmpStr, sizeof tmpStr, " %d",
				       client->CPS.prlist_val[i]);
		    (void)STREAM_WRITE(tmpStr, strlen(tmpStr), 1, file);
		}
	    }
	    sprintf(tmpStr, "]\n");
	    (void)STREAM_WRITE(tmpStr, strlen(tmpStr), 1, file);
	}
    }
    H_UNLOCK;
    return held;

}				/*h_PrintClient */



/*
 * Print a list of clients, with last security level and token value seen,
 * if known
 */
void
h_PrintClients()
{
    time_t now;
    char tmpStr[256];
    char tbuffer[32];

    StreamHandle_t *file = STREAM_OPEN(AFSDIR_SERVER_CLNTDUMP_FILEPATH, "w");

    if (file == NULL) {
	ViceLog(0,
		("Couldn't create client dump file %s\n",
		 AFSDIR_SERVER_CLNTDUMP_FILEPATH));
	return;
    }
    now = FT_ApproxTime();
    (void)afs_snprintf(tmpStr, sizeof tmpStr, "List of active users at %s\n",
		       afs_ctime(&now, tbuffer, sizeof(tbuffer)));
    (void)STREAM_WRITE(tmpStr, strlen(tmpStr), 1, file);
    h_Enumerate(h_PrintClient, (char *)file);
    STREAM_REALLYCLOSE(file);
    ViceLog(0, ("Created client dump %s\n", AFSDIR_SERVER_CLNTDUMP_FILEPATH));
}




static int
h_DumpHost(register struct host *host, int held, StreamHandle_t * file)
{
    int i;
    char tmpStr[256];
    char hoststr[16];

    H_LOCK;
    (void)afs_snprintf(tmpStr, sizeof tmpStr,
		       "ip:%s port:%d hidx:%d cbid:%d lock:%x last:%u active:%u down:%d del:%d cons:%d cldel:%d\n\t hpfailed:%d hcpsCall:%u hcps [",
		       afs_inet_ntoa_r(host->host, hoststr), ntohs(host->port), host->index,
		       host->cblist, CheckLock(&host->lock), host->LastCall,
		       host->ActiveCall, (host->hostFlags & VENUSDOWN),
		       host->hostFlags & HOSTDELETED, host->Console,
		       host->hostFlags & CLIENTDELETED, host->hcpsfailed,
		       host->cpsCall);
    (void)STREAM_WRITE(tmpStr, strlen(tmpStr), 1, file);
    if (host->hcps.prlist_val)
	for (i = 0; i < host->hcps.prlist_len; i++) {
	    (void)afs_snprintf(tmpStr, sizeof tmpStr, " %d",
			       host->hcps.prlist_val[i]);
	    (void)STREAM_WRITE(tmpStr, strlen(tmpStr), 1, file);
	}
    sprintf(tmpStr, "] [");
    (void)STREAM_WRITE(tmpStr, strlen(tmpStr), 1, file);
    if (host->interface)
	for (i = 0; i < host->interface->numberOfInterfaces; i++) {
	    char hoststr[16];
	    sprintf(tmpStr, " %s:%d", 
		     afs_inet_ntoa_r(host->interface->interface[i].addr, hoststr),
		     ntohs(host->interface->interface[i].port));
	    (void)STREAM_WRITE(tmpStr, strlen(tmpStr), 1, file);
	}
    sprintf(tmpStr, "] holds: ");
    (void)STREAM_WRITE(tmpStr, strlen(tmpStr), 1, file);

    for (i = 0; i < h_maxSlots; i++) {
	sprintf(tmpStr, "%04x", host->holds[i]);
	(void)STREAM_WRITE(tmpStr, strlen(tmpStr), 1, file);
    }
    sprintf(tmpStr, " slot/bit: %d/%d\n", h_holdSlot(), h_holdbit());
    (void)STREAM_WRITE(tmpStr, strlen(tmpStr), 1, file);

    H_UNLOCK;
    return held;

}				/*h_DumpHost */


void
h_DumpHosts()
{
    time_t now;
    StreamHandle_t *file = STREAM_OPEN(AFSDIR_SERVER_HOSTDUMP_FILEPATH, "w");
    char tmpStr[256];
    char tbuffer[32];

    if (file == NULL) {
	ViceLog(0,
		("Couldn't create host dump file %s\n",
		 AFSDIR_SERVER_HOSTDUMP_FILEPATH));
	return;
    }
    now = FT_ApproxTime();
    (void)afs_snprintf(tmpStr, sizeof tmpStr, "List of active hosts at %s\n",
		       afs_ctime(&now, tbuffer, sizeof(tbuffer)));
    (void)STREAM_WRITE(tmpStr, strlen(tmpStr), 1, file);
    h_Enumerate(h_DumpHost, (char *)file);
    STREAM_REALLYCLOSE(file);
    ViceLog(0, ("Created host dump %s\n", AFSDIR_SERVER_HOSTDUMP_FILEPATH));

}				/*h_DumpHosts */


/*
 * This counts the number of workstations, the number of active workstations,
 * and the number of workstations declared "down" (i.e. not heard from
 * recently).  An active workstation has received a call since the cutoff
 * time argument passed.
 */
void
h_GetWorkStats(int *nump, int *activep, int *delp, afs_int32 cutofftime)
{
    register struct host *host;
    register int num = 0, active = 0, del = 0;

    H_LOCK;
    for (host = hostList; host; host = host->next) {
	if (!(host->hostFlags & HOSTDELETED)) {
	    num++;
	    if (host->ActiveCall > cutofftime)
		active++;
	    if (host->hostFlags & VENUSDOWN)
		del++;
	}
    }
    H_UNLOCK;
    if (nump)
	*nump = num;
    if (activep)
	*activep = active;
    if (delp)
	*delp = del;

}				/*h_GetWorkStats */


/*------------------------------------------------------------------------
 * PRIVATE h_ClassifyAddress
 *
 * Description:
 *	Given a target IP address and a candidate IP address (both
 *	in host byte order), classify the candidate into one of three
 *	buckets in relation to the target by bumping the counters passed
 *	in as parameters.
 *
 * Arguments:
 *	a_targetAddr	   : Target address.
 *	a_candAddr	   : Candidate address.
 *	a_sameNetOrSubnetP : Ptr to counter to bump when the two
 *			     addresses are either in the same network
 *			     or the same subnet.
 *	a_diffSubnetP	   : ...when the candidate is in a different
 *			     subnet.
 *	a_diffNetworkP	   : ...when the candidate is in a different
 *			     network.
 *
 * Returns:
 *	Nothing.
 *
 * Environment:
 *	The target and candidate addresses are both in host byte
 *	order, NOT network byte order, when passed in.
 *
 * Side Effects:
 *	As advertised.
 *------------------------------------------------------------------------*/

static void
h_ClassifyAddress(afs_uint32 a_targetAddr, afs_uint32 a_candAddr,
		  afs_int32 * a_sameNetOrSubnetP, afs_int32 * a_diffSubnetP,
		  afs_int32 * a_diffNetworkP)
{				/*h_ClassifyAddress */

    afs_uint32 targetNet;
    afs_uint32 targetSubnet;
    afs_uint32 candNet;
    afs_uint32 candSubnet;

    /*
     * Put bad values into the subnet info to start with.
     */
    targetSubnet = (afs_uint32) 0;
    candSubnet = (afs_uint32) 0;

    /*
     * Pull out the network and subnetwork numbers from the target
     * and candidate addresses.  We can short-circuit this whole
     * affair if the target and candidate addresses are not of the
     * same class.
     */
    if (IN_CLASSA(a_targetAddr)) {
	if (!(IN_CLASSA(a_candAddr))) {
	    (*a_diffNetworkP)++;
	    return;
	}
	targetNet = a_targetAddr & IN_CLASSA_NET;
	candNet = a_candAddr & IN_CLASSA_NET;
	if (IN_SUBNETA(a_targetAddr))
	    targetSubnet = a_targetAddr & IN_CLASSA_SUBNET;
	if (IN_SUBNETA(a_candAddr))
	    candSubnet = a_candAddr & IN_CLASSA_SUBNET;
    } else if (IN_CLASSB(a_targetAddr)) {
	if (!(IN_CLASSB(a_candAddr))) {
	    (*a_diffNetworkP)++;
	    return;
	}
	targetNet = a_targetAddr & IN_CLASSB_NET;
	candNet = a_candAddr & IN_CLASSB_NET;
	if (IN_SUBNETB(a_targetAddr))
	    targetSubnet = a_targetAddr & IN_CLASSB_SUBNET;
	if (IN_SUBNETB(a_candAddr))
	    candSubnet = a_candAddr & IN_CLASSB_SUBNET;
    } /*Class B target */
    else if (IN_CLASSC(a_targetAddr)) {
	if (!(IN_CLASSC(a_candAddr))) {
	    (*a_diffNetworkP)++;
	    return;
	}
	targetNet = a_targetAddr & IN_CLASSC_NET;
	candNet = a_candAddr & IN_CLASSC_NET;

	/*
	 * Note that class C addresses can't have subnets,
	 * so we leave the defaults untouched.
	 */
    } /*Class C target */
    else {
	targetNet = a_targetAddr;
	candNet = a_candAddr;
    }				/*Class D address */

    /*
     * Now, simply compare the extracted net and subnet values for
     * the two addresses (which at this point are known to be of the
     * same class)
     */
    if (targetNet == candNet) {
	if (targetSubnet == candSubnet)
	    (*a_sameNetOrSubnetP)++;
	else
	    (*a_diffSubnetP)++;
    } else
	(*a_diffNetworkP)++;

}				/*h_ClassifyAddress */


/*------------------------------------------------------------------------
 * EXPORTED h_GetHostNetStats
 *
 * Description:
 *	Iterate through the host table, and classify each (non-deleted)
 *	host entry into ``proximity'' categories (same net or subnet,
 *	different subnet, different network).
 *
 * Arguments:
 *	a_numHostsP	   : Set to total number of (non-deleted) hosts.
 *	a_sameNetOrSubnetP : Set to # hosts on same net/subnet as server.
 *	a_diffSubnetP	   : Set to # hosts on diff subnet as server.
 *	a_diffNetworkP	   : Set to # hosts on diff network as server.
 *
 * Returns:
 *	Nothing.
 *
 * Environment:
 *	We only count non-deleted hosts.  The storage pointed to by our
 *	parameters is zeroed upon entry.
 *
 * Side Effects:
 *	As advertised.
 *------------------------------------------------------------------------*/

void
h_GetHostNetStats(afs_int32 * a_numHostsP, afs_int32 * a_sameNetOrSubnetP,
		  afs_int32 * a_diffSubnetP, afs_int32 * a_diffNetworkP)
{				/*h_GetHostNetStats */

    register struct host *hostP;	/*Ptr to current host entry */
    register afs_uint32 currAddr_HBO;	/*Curr host addr, host byte order */

    /*
     * Clear out the storage pointed to by our parameters.
     */
    *a_numHostsP = (afs_int32) 0;
    *a_sameNetOrSubnetP = (afs_int32) 0;
    *a_diffSubnetP = (afs_int32) 0;
    *a_diffNetworkP = (afs_int32) 0;

    H_LOCK;
    for (hostP = hostList; hostP; hostP = hostP->next) {
	if (!(hostP->hostFlags & HOSTDELETED)) {
	    /*
	     * Bump the number of undeleted host entries found.
	     * In classifying the current entry's address, make
	     * sure to first convert to host byte order.
	     */
	    (*a_numHostsP)++;
	    currAddr_HBO = (afs_uint32) ntohl(hostP->host);
	    h_ClassifyAddress(FS_HostAddr_HBO, currAddr_HBO,
			      a_sameNetOrSubnetP, a_diffSubnetP,
			      a_diffNetworkP);
	}			/*Only look at non-deleted hosts */
    }				/*For each host record hashed to this index */
    H_UNLOCK;
}				/*h_GetHostNetStats */

static afs_uint32 checktime;
static afs_uint32 clientdeletetime;
static struct AFSFid zerofid;


/*
 * XXXX: This routine could use Multi-Rx to avoid serializing the timeouts.
 * Since it can serialize them, and pile up, it should be a separate LWP
 * from other events.
 */
int
CheckHost(register struct host *host, int held)
{
    register struct client *client;
    struct rx_connection *cb_conn = NULL;
    int code;

    /* Host is held by h_Enumerate */
    H_LOCK;
    for (client = host->FirstClient; client; client = client->next) {
	if (client->refCount == 0 && client->LastCall < clientdeletetime) {
	    client->deleted = 1;
	    host->hostFlags |= CLIENTDELETED;
	}
    }
    if (host->LastCall < checktime) {
	h_Lock_r(host);
	host->hostFlags |= HWHO_INPROGRESS;
	if (!(host->hostFlags & HOSTDELETED)) {
	    cb_conn = host->callback_rxcon;
	    rx_GetConnection(cb_conn);
	    if (host->LastCall < clientdeletetime) {
		host->hostFlags |= HOSTDELETED;
		if (!(host->hostFlags & VENUSDOWN)) {
		    host->hostFlags &= ~ALTADDR;	/* alternate address invalid */
		    if (host->interface) {
			H_UNLOCK;
			code =
			    RXAFSCB_InitCallBackState3(cb_conn,
						       &FS_HostUUID);
			H_LOCK;
		    } else {
			H_UNLOCK;
			code =
			    RXAFSCB_InitCallBackState(cb_conn);
			H_LOCK;
		    }
		    host->hostFlags |= ALTADDR;	/* alternate addresses valid */
		    if (code) {
			char hoststr[16];
			(void)afs_inet_ntoa_r(host->host, hoststr);
			ViceLog(0,
				("CB: RCallBackConnectBack (host.c) failed for host %s:%d\n",
				 hoststr, ntohs(host->port)));
			host->hostFlags |= VENUSDOWN;
		    }
		    /* Note:  it's safe to delete hosts even if they have call
		     * back state, because break delayed callbacks (called when a
		     * message is received from the workstation) will always send a 
		     * break all call backs to the workstation if there is no
		     *callback.
		     */
		}
	    } else {
		if (!(host->hostFlags & VENUSDOWN) && host->cblist) {
		    char hoststr[16];
		    (void)afs_inet_ntoa_r(host->host, hoststr);
		    if (host->interface) {
			afsUUID uuid = host->interface->uuid;
			H_UNLOCK;
			code = RXAFSCB_ProbeUuid(cb_conn, &uuid);
			H_LOCK;
			if (code) {
			    if (MultiProbeAlternateAddress_r(host)) {
				ViceLog(0,("CheckHost: Probing all interfaces of host %s:%d failed, code %d\n",
					    hoststr, ntohs(host->port), code));
				host->hostFlags |= VENUSDOWN;
			    }
			}
		    } else {
			H_UNLOCK;
			code = RXAFSCB_Probe(cb_conn);
			H_LOCK;
			if (code) {
			    ViceLog(0,
				    ("CheckHost: Probe failed for host %s:%d, code %d\n", 
				     hoststr, ntohs(host->port), code));
			    host->hostFlags |= VENUSDOWN;
			}
		    }
		}
	    }
	    H_UNLOCK;
	    rx_PutConnection(cb_conn);
	    cb_conn=NULL;
	    H_LOCK;
	}
	host->hostFlags &= ~HWHO_INPROGRESS;
	h_Unlock_r(host);
    }
    H_UNLOCK;
    return held;

}				/*CheckHost */

int
CheckHost_r(register struct host *host, int held, char *dummy)
{
    register struct client *client;
    struct rx_connection *cb_conn = NULL;
    int code;

    /* Host is held by h_Enumerate_r */
    for (client = host->FirstClient; client; client = client->next) {
	if (client->refCount == 0 && client->LastCall < clientdeletetime) {
	    client->deleted = 1;
	    host->hostFlags |= CLIENTDELETED;
	}
    }
    if (host->LastCall < checktime) {
	h_Lock_r(host);
	if (!(host->hostFlags & HOSTDELETED)) {
	    cb_conn = host->callback_rxcon;
	    rx_GetConnection(cb_conn);
	    if (host->LastCall < clientdeletetime) {
		host->hostFlags |= HOSTDELETED;
		if (!(host->hostFlags & VENUSDOWN)) {
		    host->hostFlags &= ~ALTADDR;	/* alternate address invalid */
		    if (host->interface) {
			H_UNLOCK;
			code =
			    RXAFSCB_InitCallBackState3(cb_conn,
						       &FS_HostUUID);
			H_LOCK;
		    } else {
			H_UNLOCK;
			code =
			    RXAFSCB_InitCallBackState(cb_conn);
			H_LOCK;
		    }
		    host->hostFlags |= ALTADDR;	/* alternate addresses valid */
		    if (code) {
			char hoststr[16];
			(void)afs_inet_ntoa_r(host->host, hoststr);
			ViceLog(0,
				("CB: RCallBackConnectBack (host.c) failed for host %s:%d\n",
				 hoststr, ntohs(host->port)));
			host->hostFlags |= VENUSDOWN;
		    }
		    /* Note:  it's safe to delete hosts even if they have call
		     * back state, because break delayed callbacks (called when a
		     * message is received from the workstation) will always send a 
		     * break all call backs to the workstation if there is no
		     *callback.
		     */
		}
	    } else {
		if (!(host->hostFlags & VENUSDOWN) && host->cblist) {
		    char hoststr[16];
		    (void)afs_inet_ntoa_r(host->host, hoststr);
		    if (host->interface) {
			afsUUID uuid = host->interface->uuid;
			H_UNLOCK;
			code = RXAFSCB_ProbeUuid(cb_conn, &uuid);
			H_LOCK;
			if (code) {
			    if (MultiProbeAlternateAddress_r(host)) {
				ViceLog(0,("CheckHost_r: Probing all interfaces of host %s:%d failed, code %d\n",
					    hoststr, ntohs(host->port), code));
				host->hostFlags |= VENUSDOWN;
			    }
			}
		    } else {
			H_UNLOCK;
			code = RXAFSCB_Probe(cb_conn);
			H_LOCK;
			if (code) {
			    ViceLog(0,
				    ("CheckHost_r: Probe failed for host %s:%d, code %d\n", 
				     hoststr, ntohs(host->port), code));
			    host->hostFlags |= VENUSDOWN;
			}
		    }
		}
	    }
	    H_UNLOCK;
	    rx_PutConnection(cb_conn);
	    cb_conn=NULL;
	    H_LOCK;
	}
	h_Unlock_r(host);
    }
    return held;

}				/*CheckHost_r */


/*
 * Set VenusDown for any hosts that have not had a call in 15 minutes and
 * don't respond to a probe.  Note that VenusDown can only be cleared if
 * a message is received from the host (see ServerLWP in file.c).
 * Delete hosts that have not had any calls in 1 hour, clients that
 * have not had any calls in 15 minutes.
 *
 * This routine is called roughly every 5 minutes.
 */
void
h_CheckHosts()
{
    afs_uint32 now = FT_ApproxTime();

    memset((char *)&zerofid, 0, sizeof(zerofid));
    /*
     * Send a probe to the workstation if it hasn't been heard from in
     * 15 minutes
     */
    checktime = now - 15 * 60;
    clientdeletetime = now - 120 * 60;	/* 2 hours ago */
    
    H_LOCK;
    h_Enumerate_r(CheckHost_r, hostList, NULL);
    H_UNLOCK;
}				/*h_CheckHosts */

/*
 * This is called with host locked and held. At this point, the
 * hostAddrHashTable should not have any entries for the alternate
 * interfaces. This function has to insert these entries in the
 * hostAddrHashTable.
 *
 * The addresses in the interfaceAddr list are in host byte order.
 */
int
initInterfaceAddr_r(struct host *host, struct interfaceAddr *interf)
{
    int i, j;
    int number, count;
    afs_uint32 myAddr;
    afs_uint16 myPort;
    int found;
    struct Interface *interface;
    char hoststr[16];
    char uuidstr[128];
    afs_uint16 port7001 = htons(7001);

    assert(host);
    assert(interf);

    number = interf->numberOfInterfaces;
    myAddr = host->host;	/* current interface address */
    myPort = host->port;	/* current port */

    ViceLog(125,
	    ("initInterfaceAddr : host %s:%d numAddr %d\n", 
	      afs_inet_ntoa_r(myAddr, hoststr), ntohs(myPort), number));

    /* validation checks */
    if (number < 0 || number > AFS_MAX_INTERFACE_ADDR) {
	ViceLog(0,
		("Invalid number of alternate addresses is %d\n", number));
	return -1;
    }

    /*
     * The client's notion of its own IP addresses is not reliable.  
     *
     * 1. The client list might contain private address ranges which
     *    are likely to be re-used by many clients allocated addresses
     *    by a NAT.
     *
     * 2. The client list will not include any public addresses that
     *    are hidden by a NAT.
     *
     * 3. Private address ranges that are exposed to the server will
     *    be obtained from the rx connections that use them.
     *
     * 4. Lists provided by the client are not necessarily truthful.
     *    Many existing clients (UNIX) do not refresh the IP address
     *    list as the actual assigned addresses change.  The end result
     *    is that they report the initial address list for the lifetime
     *    of the process.  In other words, a client can report addresses
     *    that they are in fact not using.  Adding these addresses to
     *    the host interface list without verification is not only
     *    pointless, it is downright dangerous.
     *
     * We therefore do not add alternate addresses to the addr hash table.
     * We only use them for multi-rx callback breaks.
     */

    /*
     * Convert IP addresses to network byte order, and remove
     * duplicate IP addresses from the interface list, and 
     * determine whether or not the incoming addr/port is 
     * listed.  Note that if the address matches it is not
     * truly a match because the port number for the entries
     * in the interface list are port 7001 and the port number
     * for this connection might not be 7001.
     */
    for (i = 0, count = 0, found = 0; i < number; i++) {
	interf->addr_in[i] = htonl(interf->addr_in[i]);
	for (j = 0; j < count; j++) {
	    if (interf->addr_in[j] == interf->addr_in[i])
		break;
	}
	if (j == count) {
	    interf->addr_in[count] = interf->addr_in[i];
	    if (interf->addr_in[count] == myAddr &&
                port7001 == myPort)
		found = 1;
	    count++;
	}
    }

    /*
     * Allocate and initialize an interface structure for this host.
     */
    if (found) {
	interface = (struct Interface *)
	    malloc(sizeof(struct Interface) +
		   (sizeof(struct AddrPort) * (count - 1)));
	if (!interface) {
	    ViceLog(0, ("Failed malloc in initInterfaceAddr_r 1\n"));
	    assert(0);
	}
	interface->numberOfInterfaces = count;
    } else {
	interface = (struct Interface *)
	    malloc(sizeof(struct Interface) + (sizeof(struct AddrPort) * count));
	if (!interface) {
	    ViceLog(0, ("Failed malloc in initInterfaceAddr_r 2\n"));
	    assert(0);
	}
	interface->numberOfInterfaces = count + 1;
	interface->interface[count].addr = myAddr;
	interface->interface[count].port = myPort;
        interface->interface[count].valid = 1;
    }

    for (i = 0; i < count; i++) {

        interface->interface[i].addr = interf->addr_in[i];
	/* We store the port as 7001 because the addresses reported by
	 * TellMeAboutYourself and WhoAreYou RPCs are only valid if they
	 * are coming from fully connected hosts (no NAT/PATs)
	 */
	interface->interface[i].port = port7001;
        interface->interface[i].valid = 1;      /* valid until a conflict is found */
    }

    interface->uuid = interf->uuid;

    assert(!host->interface);
    host->interface = interface;

    afsUUID_to_string(&interface->uuid, uuidstr, 127);

    ViceLog(125, ("--- uuid %s\n", uuidstr));
    for (i = 0; i < host->interface->numberOfInterfaces; i++) {
	ViceLog(125, ("--- alt address %s:%d\n", 
		       afs_inet_ntoa_r(host->interface->interface[i].addr, hoststr),
		       ntohs(host->interface->interface[i].port)));
    }

    return 0;
}

/* deleted a HashChain structure for this address and host */
/* returns 1 on success */
int
hashDelete_r(afs_uint32 addr, afs_uint16 port, struct host *
				host)
{
    int flag = 0;
    register struct h_AddrHashChain **hp, *th;

    for (hp = &hostAddrHashTable[h_HashIndex(addr)]; (th = *hp);) {
	assert(th->hostPtr);
	if (th->hostPtr == host && th->addr == addr && th->port == port) {
	    *hp = th->next;
	    free(th);
	    flag = 1;
	    break;
	} else {
	    hp = &th->next;
	}
    }
    return flag;
}


/*
** prints out all alternate interface address for the host. The 'level'
** parameter indicates what level of debugging sets this output
*/
void
printInterfaceAddr(struct host *host, int level)
{
    int i, number;
    char hoststr[16];

    if (host->interface) {
	/* check alternate addresses */
	number = host->interface->numberOfInterfaces;
        if (number == 0)
            ViceLog(level, ("no-addresses "));
        else {
            for (i = 0; i < number; i++)
                ViceLog(level, ("%s:%d ", afs_inet_ntoa_r(host->interface->interface[i].addr, hoststr),
                                ntohs(host->interface->interface[i].port)));
        }
    }
    ViceLog(level, ("\n"));
}<|MERGE_RESOLUTION|>--- conflicted
+++ resolved
@@ -1958,15 +1958,6 @@
     memset(&nulluuid, 0, sizeof(afsUUID));
     afsconf_GetLocalCell(confDir, localcellname, PR_MAXNAMELEN);
     if (num_lrealms == -1) {
-<<<<<<< HEAD
-       int i;
-       for (i=0; i<AFS_NUM_LREALMS; i++) {
-	   if (afs_krb_get_lrealm(local_realms[i], i) != 0 /*KSUCCESS*/)
-	       break;
-       }
-
-       if (i == 0) {
-=======
 	int i;
 	for (i=0; i<AFS_NUM_LREALMS; i++) {
 	    if (afs_krb_get_lrealm(local_realms[i], i) != 0 /*KSUCCESS*/)
@@ -1974,7 +1965,6 @@
 	}
 	
 	if (i == 0) {
->>>>>>> a75274d8
 	    ViceLog(0,
 		    ("afs_krb_get_lrealm failed, using %s.\n",
 		     localcellname));
@@ -1983,11 +1973,7 @@
 	} else {
 	    num_lrealms = i;
 	}
-<<<<<<< HEAD
-
-=======
  
->>>>>>> a75274d8
 	/* initialize the rest of the local realms to nullstring for debugging */
 	for (; i<AFS_NUM_LREALMS; i++)
 	    local_realms[i][0] = '\0';
