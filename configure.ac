AC_PREREQ([2.60])
AC_INIT([OpenAFS], m4_esyscmd([build-tools/git-version .]))
AC_CONFIG_AUX_DIR([build-tools])
AC_CONFIG_SRCDIR([src/config/stds.h])
AM_INIT_AUTOMAKE

AC_CONFIG_HEADER(src/config/afsconfig.h)
<<<<<<< HEAD
MACOS_VERSION=1.6.6d2
LINUX_PKGVER=1.6.5.2
=======
MACOS_VERSION=1.6.7
LINUX_PKGVER=1.6.7
>>>>>>> 94ffd115

dnl Debian wants the release candidate version in the main upstream version,
dnl and wants ~ before it.
DEB_PKGVER=m4_esyscmd([build-tools/git-version .])
if echo "$LINUX_PKGREL" | grep pre >/dev/null 2>/dev/null ; then
    DEB_PKGVER="$DEB_PKGVER"`echo "$LINUX_PKGREL" | sed 's/0.pre/~rc/'`
fi

AC_SUBST(MACOS_VERSION)
AC_SUBST(DEB_PKGVER)

dnl If the user hasn't specified CFLAGS don't let configure pick -g -O2
AS_IF([test -z "$CFLAGS"], [CFLAGS=" "], [])

AC_USE_SYSTEM_EXTENSIONS

AC_PROG_CC

AC_PATH_PROGS([PATH_CPP], [cpp], [${CC-cc} -E], [$PATH:/lib:/usr/ccs/lib])
AC_SUBST([PATH_CPP])
OPENAFS_CONFIGURE_COMMON

dnl Probe for Kerberos.  We have a few platform-specific overrides due to
dnl weird Kerberos implementations and installation locations.
AS_CASE([$AFS_SYSNAME],
    [*_obsd*],
    [KRB5_CPPFLAGS="-I/usr/include/kerberosV"],

    [ppc_darwin_70],
    [KRB5_CPPFLAGS="-I/usr/include"
     KRB5_LDFLAGS="-L/usr/lib -Wl,-search_paths_first"])
RRA_LIB_KRB5_OPTIONAL
AS_CASE([$AFS_SYSNAME],
    [hp_ux*|*_hpux*],
    [KRB5_LIBS="-l:libkrb5.sl -l:libcom_err.sl"])

dnl Check for the characteristics of whatever Kerberos we found, if we found
dnl one.
BUILD_KRB5=no
MAKE_KRB5="#"
AS_IF([test x"$KRB5_LIBS" != x],
    [BUILD_KRB5=yes
     MAKE_KRB5=
     AC_DEFINE([USE_RXKAD_KEYTAB], 1,
	       [Define to 1 if krb5 libraries are available and rxkad can use keytabs])
     RRA_LIB_KRB5_SWITCH
     AC_CHECK_FUNCS([add_error_table \
        add_to_error_table \
        encode_krb5_enc_tkt_part \
        encode_krb5_ticket \
	krb5_524_conv_principal \
        krb5_allow_weak_crypto \
        krb5_c_decrypt \
        krb5_c_encrypt \
        krb5_crypto_init \
        krb5_decode_ticket \
        krb5_decrypt_tkt_part \
        krb5_encrypt_tkt_part \
        krb5_enctype_enable \
        krb5_get_init_creds_opt_alloc \
        krb5_get_prompt_types \
        krb5_princ_size \
        krb5_principal_get_comp_string])
     AC_CHECK_FUNCS([krb5_524_convert_creds], ,
         [AC_CHECK_FUNCS([krb524_convert_creds_kdc], ,
             [AC_CHECK_LIB([krb524], [krb524_convert_creds_kdc],
                 [LIBS="-lkrb524 $LIBS"
                  KRB5_LIBS="-lkrb524 $KRB5_LIBS"
		  AC_CHECK_LIB([krb524], [krb5_524_conv_principal],
		  [AC_DEFINE([HAVE_KRB5_524_CONV_PRINCIPAL], 1,
		     [Define to 1 if you have the `krb5_524_conv_principal' function.])])
                  AC_DEFINE([HAVE_KRB524_CONVERT_CREDS_KDC], 1,
                     [Define to 1 if you have the `krb524_convert_creds_kdc' function.])])])])
     AC_CHECK_HEADERS([kerberosIV/krb.h])
     AC_CHECK_HEADERS([kerberosV/heim_err.h])
     AC_CHECK_HEADERS([com_err.h et/com_err.h krb5/com_err.h])
     AS_IF([test x"$ac_cv_header_com_err_h" != xyes \
             && test x"$ac_cv_header_et_com_err_h" != xyes \
             && test x"$ac_cv_header_krb5_com_err_h" != xyes],
       [AC_MSG_ERROR([Cannot find a usable com_err.h])])
     AC_CHECK_MEMBERS([krb5_creds.keyblock, krb5_creds.keyblock.enctype,
		       krb5_creds.session, krb5_keytab_entry.key,
		       krb5_keytab_entry.keyblock, krb5_keyblock.enctype,
		       krb5_keyblock.keytype, krb5_prompt.type], , ,
		       [#include <krb5.h>])
dnl If we have krb5_creds.session, we are using heimdal
dnl If we're using heimdal, aklog needs libasn1 for encode_EncTicketPart and a
dnl few other functions. But just aklog; not any of the other stuff that uses
dnl krb5.
     AS_IF([test x"$ac_cv_member_krb5_creds_session" = xyes],
           [AC_CHECK_LIB([asn1], [encode_EncTicketPart],
	                [AKLOG_KRB5_LIBS="-lasn1"])])
     AC_CHECK_DECLS([krb5_free_keytab_entry_contents, krb5_kt_free_entry,
		    KRB5_KU_TICKET], [], [], [#include <krb5.h>])
     RRA_LIB_KRB5_RESTORE])
AC_SUBST([BUILD_KRB5])
AC_SUBST([MAKE_KRB5])
AC_SUBST([AKLOG_KRB5_LIBS])

if test -d 'doc/man-pages' ; then
    MAN_MAKEFILE="doc/man-pages/Makefile doc/man-pages/install-man"
else
    MAN_MAKEFILE=
fi
if test -f 'doc/xml/AdminGuide/Makefile.in' ; then
   ADMINGUIDE_MAKEFILE="doc/xml/AdminGuide/Makefile"
else
   ADMINGUIDE_MAKEFILE=
fi
if test -f 'doc/xml/QuickStartUnix/Makefile.in' ; then
   QSUNIX_MAKEFILE="doc/xml/QuickStartUnix/Makefile"
else
   QSUNIX_MAKEFILE=
fi
if test -f 'doc/xml/UserGuide/Makefile.in' ; then
   USERGUIDE_MAKEFILE="doc/xml/UserGuide/Makefile"
else
   USERGUIDE_MAKEFILE=
fi

AC_OUTPUT(             \
Makefile               \
${MAN_MAKEFILE} \
${ADMINGUIDE_MAKEFILE} \
${QSUNIX_MAKEFILE} \
${USERGUIDE_MAKEFILE} \
src/afs/Makefile \
src/afsd/Makefile \
src/afsmonitor/Makefile \
src/afsweb/Makefile \
src/aklog/Makefile \
src/audit/Makefile \
src/auth/Makefile \
src/auth/test/Makefile \
src/bozo/Makefile \
src/bozo/test/Makefile \
src/bu_utils/Makefile \
src/bubasics/Makefile \
src/bucoord/Makefile \
src/budb/Makefile \
src/tbudb/Makefile \
src/butc/Makefile \
src/butm/Makefile \
src/cmd/Makefile \
src/cmd/test/Makefile \
src/comerr/Makefile \
src/comerr/test/Makefile \
src/config/Makefile \
src/config/Makefile.config \
src/config/Makefile.version-CML \
src/config/Makefile.version-NOCML \
src/config/shlib-build \
src/config/shlib-install \
src/des/Makefile \
src/des/test/Makefile \
src/dir/Makefile \
src/dir/test/Makefile \
src/dviced/Makefile \
src/dvolser/Makefile \
src/export/Makefile \
src/finale/Makefile \
src/fsint/Makefile \
src/fsprobe/Makefile \
src/gtx/Makefile \
src/JAVA/libjafs/Makefile \
src/kauth/Makefile \
src/kauth/test/Makefile \
src/kopenafs/Makefile \
src/libacl/Makefile \
src/libacl/test/Makefile \
src/libadmin/Makefile \
src/libadmin/adminutil/Makefile \
src/libadmin/bos/Makefile \
src/libadmin/cfg/Makefile \
src/libadmin/cfg/test/Makefile \
src/libadmin/client/Makefile \
src/libadmin/kas/Makefile \
src/libadmin/pts/Makefile \
src/libadmin/samples/Makefile \
src/libadmin/test/Makefile \
src/libadmin/vos/Makefile \
src/libafs/Makefile.common \
src/libafs/MakefileProto.${MKAFS_OSTYPE} \
${DARWIN_PLIST} \
src/libafsauthent/Makefile \
src/libafsrpc/Makefile \
src/libuafs/Makefile.common \
src/libuafs/MakefileProto.${MKAFS_OSTYPE} \
src/log/Makefile \
src/log/test/Makefile \
src/lwp/Makefile \
src/lwp/test/Makefile \
src/packaging/Debian/changelog \
src/packaging/MacOS/OpenAFS-debug.Description.plist \
src/packaging/MacOS/OpenAFS-debug.Info.plist \
src/packaging/MacOS/OpenAFS.Description.plist \
src/packaging/MacOS/OpenAFS.Info.plist \
src/packaging/MacOS/OpenAFS.info \
src/packaging/MacOS/buildpkg.sh \
src/pam/Makefile \
src/platform/Makefile \
src/platform/${MKAFS_OSTYPE}/Makefile \
src/platform/DARWIN/growlagent/Makefile \
src/procmgmt/Makefile \
src/procmgmt/test/Makefile \
src/ptserver/Makefile \
src/tptserver/Makefile \
src/rx/Makefile \
src/rx/bulk.example/Makefile \
src/rx/bulktest/Makefile \
src/rx/multi.example/Makefile \
src/rx/simple.example/Makefile \
src/rx/test/Makefile \
src/rxdebug/Makefile \
src/rxgen/Makefile \
src/rxkad/Makefile \
src/rxkad/test/Makefile \
src/rxstat/Makefile \
src/scout/Makefile \
src/sgistuff/Makefile \
src/shlibafsauthent/Makefile \
src/shlibafsrpc/Makefile \
src/sys/Makefile \
src/tbutc/Makefile \
src/tests/Makefile \
src/tests/run-tests \
src/tsalvaged/Makefile \
src/tsm41/Makefile \
src/tviced/Makefile \
src/tvolser/Makefile \
src/ubik/Makefile \
src/tubik/Makefile \
src/update/Makefile \
src/usd/Makefile \
src/usd/test/Makefile \
src/uss/Makefile \
src/util/Makefile \
src/util/test/Makefile \
src/libafscp/Makefile \
src/venus/Makefile \
src/venus/test/Makefile \
src/vfsck/Makefile \
src/viced/Makefile \
src/vlserver/Makefile \
src/tvlserver/Makefile \
src/vol/Makefile \
src/vol/test/Makefile \
src/volser/Makefile \
src/xstat/Makefile \
src/helper-splint.sh \
tests/Makefile \
tests/rpctestlib/Makefile \
tests/tap/Makefile \
tests/util/Makefile,

[chmod a+x src/config/shlib-build
 chmod a+x src/config/shlib-install])

# print a final summary
SUMMARY<|MERGE_RESOLUTION|>--- conflicted
+++ resolved
@@ -5,13 +5,8 @@
 AM_INIT_AUTOMAKE
 
 AC_CONFIG_HEADER(src/config/afsconfig.h)
-<<<<<<< HEAD
-MACOS_VERSION=1.6.6d2
-LINUX_PKGVER=1.6.5.2
-=======
 MACOS_VERSION=1.6.7
 LINUX_PKGVER=1.6.7
->>>>>>> 94ffd115
 
 dnl Debian wants the release candidate version in the main upstream version,
 dnl and wants ~ before it.
